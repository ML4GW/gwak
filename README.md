# GWAK 2.0 🥑🦾

This repo is dedicated to the updated version of the algorithm presented in the [MLST](https://iopscience.iop.org/article/10.1088/2632-2153/ad3a31). 

![DALL·E 2024-06-07 15 21 58 - A futuristic and artistic version of an avocado  The avocado is designed with sleek, metallic textures and glowing neon pink and yellow accents  The s](https://github.com/ML4GW/gwak2/assets/4249113/f396688b-125e-48f1-bbd5-48f3c9854e8e)

The current projects include
- [`data`](./gwak/data/README.md) - Scripts for generating training and testing data
- [`train`](./gwak/train/README.md) - Pytorch (lightning) code for training neural-networks


The project uses `poetry`, `Conda` and `Snakemake` to run the code. Follow installation instructions below to prepare your environment.


## Installation ⚙️


### Optional step (only if you don't have `Miniconda3`)
If you **do not have** `Miniconda` installed on your machine, follow first those steps
- use the [`quickstart`](https://github.com/ML4GW/quickstart) repo to setup `Miniconda` and install `poetry`
```
$ git clone git@github.com:ml4gw/quickstart.git
$ cd quickstart
$ make
```

If you see this error, it is already known in [issue#7](https://github.com/ML4GW/quickstart/issues/7)
```
Verifying checksum... Done.
Preparing to install helm into /you/path/miniconda3-tmp/bin/
helm installed into /you/path/miniconda3-tmp/bin//helm
helm not found. Is /you/path/miniconda3-tmp/bin/ on your $PATH?
Failed to install helm
    For support, go to https://github.com/helm/helm.
make: *** [Makefile:65: install-helm] Error 1
```
do the following commands:
```
$ source ~/.bashrc
$ make install-poetry install-kubectl install-s3cmd
```

If everything was installed successfully, continue to the steps below.


### Main installation

If you **do have** `Miniconda` already installed on your machine, follow those steps
- checkout this repo and clone submodules (such as `ml4gw`)
```
$ git clone git@github.com:ML4GW/gwak2.git
$ cd gwak2
$ git submodule update --init --recursive
```
- create a new `Conda` environment
```
$ conda env create -n gwak --file environment.yaml
$ conda activate gwak
```
- install `gwak` project in the editing mode
```
$ pip install -e .
```

Now you are ready to *gwak*!
As a first step, you can run the training by doing
```
$ cd gwak
$ snakemake -c1 train_all
```

<<<<<<< HEAD
# Containerize
Set the container path

```
echo "export GWAK_CONTAINER_ROOT=<your/own/path>" >> ~/.bash_profile
```

To access container simply run 

```
apptainer shell $GWAK_CONTAINER_ROOT/project.sif
=======
- if you want to modify any of the submodules, first do the changes localy and then re-install `gwak` to pick up the changes:
```
$ pip install -e .
>>>>>>> 4a83d71d
```<|MERGE_RESOLUTION|>--- conflicted
+++ resolved
@@ -69,7 +69,11 @@
 $ snakemake -c1 train_all
 ```
 
-<<<<<<< HEAD
+- if you want to modify any of the submodules, first do the changes localy and then re-install `gwak` to pick up the changes:
+```
+$ pip install -e .
+```
+
 # Containerize
 Set the container path
 
@@ -81,9 +85,4 @@
 
 ```
 apptainer shell $GWAK_CONTAINER_ROOT/project.sif
-=======
-- if you want to modify any of the submodules, first do the changes localy and then re-install `gwak` to pick up the changes:
-```
-$ pip install -e .
->>>>>>> 4a83d71d
 ```