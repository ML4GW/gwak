--- conflicted
+++ resolved
@@ -59,10 +59,5 @@
 rule pull_all:
     input:
         expand(rules.pull_data.output,
-<<<<<<< HEAD
             segment_type=['short-0.o4b-2', 'short-1.o4b-2', 'short-0.o4b-0', 'short-1.o4b-0'],
-            ifos=['hl', 'hv', 'lv', 'hlv'])
-=======
-            segment_type=['original.o4b-2'],
-            ifos=['hl'])
->>>>>>> 384dc45d
+            ifos=['hl', 'hv', 'lv', 'hlv'])