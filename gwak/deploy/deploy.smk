<<<<<<< HEAD
models = ['gwak1','white_noise_burst', 'gaussian', 'sine_gaussian', 'cusp', 'kink', 'combination', 'bbh'] 
=======
models = ['white_noise_burst', 'gaussian', 'sine_gaussian', 'cusp', 'kink', 'kinkkink', 'bbh', 'combination'] 
>>>>>>> db005d94

wildcard_constraints:
    deploymodels = '|'.join(models)

DEPLOY_CLI = {
    'white_noise_burst': 'white_noise_burst',
<<<<<<< HEAD
    'bbh': 'bbh',
    'combination': 'combination',
    'sine_gaussian': 'sine_gaussian',
=======
    'gaussian': 'gaussian',
    'bbh': 'bbh', 
    'combination': 'combination'
>>>>>>> db005d94
}

rule export: 
    input:
        config = 'deploy/deploy/config/export.yaml'
    params:
        cli = lambda wildcards: DEPLOY_CLI[wildcards.deploymodels]
    output:
        artefact = directory('output/export/{deploymodels}')
    shell:
        'set -x; cd deploy; poetry run python ../deploy/deploy/cli_export.py \
        --config ../{input.config} --project {params.cli}'

rule infer: 
    input:
        config = 'deploy/deploy/config/infer.yaml'
    params:
        cli = lambda wildcards: DEPLOY_CLI[wildcards.deploymodels]
    output:
        artefact = directory('output/infer/{deploymodels}')
    shell:
        'set -x; cd deploy; CUDA_VISIBLE_DEVICES=0,1,2,3 poetry run python \
        ../deploy/deploy/cli_infer.py --config ../{input.config} --project {params.cli}'

rule export_all:
    input: expand(rules.export.output, deploymodels='combination')

rule infer_all:
    input: expand(rules.infer.output, deploymodels='combination')<|MERGE_RESOLUTION|>--- conflicted
+++ resolved
@@ -1,23 +1,13 @@
-<<<<<<< HEAD
-models = ['gwak1','white_noise_burst', 'gaussian', 'sine_gaussian', 'cusp', 'kink', 'combination', 'bbh'] 
-=======
 models = ['white_noise_burst', 'gaussian', 'sine_gaussian', 'cusp', 'kink', 'kinkkink', 'bbh', 'combination'] 
->>>>>>> db005d94
 
 wildcard_constraints:
     deploymodels = '|'.join(models)
 
 DEPLOY_CLI = {
     'white_noise_burst': 'white_noise_burst',
-<<<<<<< HEAD
-    'bbh': 'bbh',
-    'combination': 'combination',
-    'sine_gaussian': 'sine_gaussian',
-=======
     'gaussian': 'gaussian',
     'bbh': 'bbh', 
     'combination': 'combination'
->>>>>>> db005d94
 }
 
 rule export: 
