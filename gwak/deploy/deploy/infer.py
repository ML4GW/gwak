--- conflicted
+++ resolved
@@ -67,25 +67,7 @@
         image, 
         log_file=triton_log, 
         wait=False
-<<<<<<< HEAD
-    )
-
-    logging.info(f"Loading data files ...")
-    logging.info(f"    Data directory at {test_data_dir}")
-    
-    data_list = read_h5_data(
-        test_data_dir = test_data_dir, 
-        key="data"
-    )
-    
-    # data_list = read_gwpy_frames(
-    #     test_data_dir = test_data_dir, 
-    # )
-
-    # data_list = [np.random.normal(0, 1, (256, 2, 200)).astype("float32") for _ in range(2)]
-=======
     )   
->>>>>>> db005d94
 
     with serve_context:
         
