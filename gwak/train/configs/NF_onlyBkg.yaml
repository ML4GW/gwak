# lightning.pytorch==2.3.2
seed_everything: 0
trainer:
  callbacks:
    - class_path: callback.ValidationCallback
  accelerator: gpu
  devices: [0]
  # accelerator: auto
  # devices: auto
  strategy: ddp_find_unused_parameters_true
  logger:
    class_path: lightning.pytorch.loggers.WandbLogger
  max_epochs: 50
  check_val_every_n_epoch: 1
  accumulate_grad_batches: 1
ckpt_path: null
model:
  class_path: fm_models.BackgroundFlowModel
  init_args:
    n_dims: 10

data:
  class_path: dataloader.SignalDataloader
  init_args:
    signal_classes:
      - "Background"
      - "Glitch"
      - "FakeGlitch"
    priors:
      - null # Background
      - null # Glitch
      - null # FakeGlitch
    waveforms:
      - null # Background
      - null # Glitch
      - null # FakeGlitch
    extra_kwargs:
      - null # Background
      - null # Glitch
      - null # FakeGlitch
    sample_rate: 4096
    kernel_length: 1.0
    psd_length: 64
    fduration: 1
    fftlength: 2
    batch_size: 256
    batches_per_epoch: 20
    num_workers: 4
<<<<<<< HEAD
    data_saving_file: null
    remake_cache: true
=======
    data_saving_file: null
>>>>>>> ef9a630b
<|MERGE_RESOLUTION|>--- conflicted
+++ resolved
@@ -46,9 +46,4 @@
     batch_size: 256
     batches_per_epoch: 20
     num_workers: 4
-<<<<<<< HEAD
-    data_saving_file: null
-    remake_cache: true
-=======
-    data_saving_file: null
->>>>>>> ef9a630b
+    data_saving_file: null