import os

cl_configs = [
    'Transformer_SimCLR_multiSignal_all',
    'Transformer_SimCLR_multiSignalAndBkg_noSG',
    'S4_SimCLR_multiSignalAndBkg',
    'Transformer_patch_SimCLR_multiSignalAndBkg',
    'Transformer_patch_noClass_SimCLR_multiSignalAndBkg',
    's4_kl0.5_bs512',
    's4_kl1.0_bs512',
    's4_kl2.0_bs512',
    's4_kl0.5_bs256',
    's4_kl1.0_bs256',
    's4_kl2.0_bs256',
    's4_kl1.0_bs256_noGlitch',
    's4_kl1.0_bs256_noClassifier',
    's4_kl1.0_bs256_noAnnealClassifier_noMultiSG',
    's4_kl1.0_bs256_noClassifier_noMultiSG_fixedWNBGaus',
    's4_kl1.0_bs256_noClassifier_noMultiSG_fixedWNBGaus_t0.01',
    's4_kl1.0_bs256_noClassifier_noMultiSG_fixedWNBGaus_t0.5',
    'transformer_patch64_kl0.5_bs512',
    'transformer_patch64_kl1.0_bs512',
    'transformer_patch64_kl2.0_bs512',
    'transformer_patch64_kl1.0_bs512_noClassifier',
    'resnet_kl1.0_bs512_noAnnealClassifier_noMultiSG',
    'resnet_kl1.0_bs512_noClassifier_noMultiSG',
    'resnet_kl1.0_bs512_noClassifier_noMultiSG_fixedWNBGaus',
    'resnet_kl1.0_bs512_noClassifier_noMultiSG_fixedWNBGaus_noFakeGlitch_lowDim',
<<<<<<< HEAD
    'iTransformer_test',
    'resnet_kl1.0_bs512',
=======
    'resnet_kl1.0_bs512',
    'Astroconformer',
    'iTransformer',
>>>>>>> 3772f6ed
    'ResNet'
    ]
fm_configs = [
    'NF_onlyBkg',
    'NF_from_file_conditioning',
    'FM_multiSignalAndBkg',
    ]
ifo_configs = [
    'HL',
    'HV',
    'LV',
    'HLV'
]
wildcard_constraints:
    cl_config = '|'.join([x for x in cl_configs]),
    fm_config = '|'.join([x for x in fm_configs]),
    ifos = '|'.join([x for x in ifo_configs])

rule train_cl:
    input:
        config = 'train/configs/{cl_config}.yaml',
        data_dir = 'output/O4_MDC_background/{ifos}/'
    output:
        model = 'output/{cl_config}_{ifos}/model_JIT.pt'
    params:
        artefact = directory('output/{cl_config}_{ifos}/')
    shell:
        'python train/cli.py fit --config {input.config} \
            --trainer.logger.save_dir {params.artefact} \
            --data.init_args.data_dir {input.data_dir} \
            --data.ifos {wildcards.ifos} \
            --model.num_ifos {wildcards.ifos} '
            # --data.glitch_root /home/hongyin.chen/anti_gravity/gwak/gwak/output/omicron/{wildcards.ifos}-backup/'

rule compare_embeddings:
    input:
        data_dir = 'output/O4_MDC_background/HL/'
    params:
        config = 'train/configs/resnet_kl1.0_bs512.yaml',
        models_to_compare = ['output/resnet_kl1.0_bs512_HL/model_JIT.pt', 'output/s4_kl1.0_bs256_HL/model_JIT.pt'],
        plot_dir = 'output/plots/compare_embeddings/'
    shell:
        'mkdir -p {params.plot_dir}; '
        'python train/compare_embeddings.py {params.models_to_compare} \
            --config {params.config} \
            --data-dir {input.data_dir} \
            --output {params.plot_dir} \
            --nevents 1024'

rule precompute_embeddings:
    params:
        embedding_model = expand(rules.train_cl.output.model,
            cl_config='{cl_config}',
            ifos='{ifos}'),
        data_dir = 'output/O4_MDC_background/{ifos}/',
        config = 'train/configs/{cl_config}.yaml'
    output:
        means = 'output/{cl_config}_{ifos}/means.npy',
        stds = 'output/{cl_config}_{ifos}/stds.npy',
        embeddings = 'output/{cl_config}_{ifos}/embeddings.npy',
        labels = 'output/{cl_config}_{ifos}/labels.npy',
        correlations = 'output/{cl_config}_{ifos}/correlations.npy'
    shell:
        'python train/precompute_embeddings.py \
            --embedding-model {params.embedding_model} \
            --data-dir {params.data_dir} \
            --config {params.config} \
            --ifos {wildcards.ifos} \
            --embeddings {output.embeddings} \
            --labels {output.labels} \
            --correlations {output.correlations} \
            --means {output.means} \
            --stds {output.stds} \
            --nevents 100000 '

rule train_fm:
    params:
        artefact = directory('output/{cl_config}_{fm_config}_{ifos}/'),
        config = 'train/configs/{fm_config}.yaml',
        means = 'output/{cl_config}_{ifos}/means.npy',
        stds = 'output/{cl_config}_{ifos}/stds.npy',
        embeddings = 'output/{cl_config}_{ifos}/embeddings.npy',
        correlations = 'output/{cl_config}_{ifos}/correlations.npy',
        conditioning = lambda wildcards: "True" if "conditioning" in wildcards.fm_config else "False"
    output:
        model = 'output/{cl_config}_{fm_config}_{ifos}/model_JIT.pt'
    shell:
        'python train/cli_fm.py fit --config {params.config} \
            --trainer.logger.save_dir {params.artefact} \
            --data.embedding_path {params.embeddings} \
            --data.c_path {params.correlations} \
            --model.conditioning {params.conditioning} '

            # --model.means {params.means} \
            # --model.stds {params.stds} \


rule precompute_wnb_embeddings_classifier:
    params:
        embedding_model = expand(rules.train_cl.output.model,
            cl_config='ResNet',
            ifos='HL'),
        data_dir = 'output/O4_MDC_background/HL/',
        config = 'train/configs/ResNet.yaml'
    output:
        means = 'output/ResNet_wnb_HL/means.npy',
        stds = 'output/ResNet_wnb_HL/stds.npy',
        embeddings = 'output/ResNet_wnb_HL/embeddings.npy',
        correlations = 'output/ResNet_wnb_HL/correlations.npy',
        labels = 'output/ResNet_wnb_HL/labels.npy'
    shell:
        'python train/precompute_embeddings.py \
            --embedding-model {params.embedding_model} \
            --data-dir {params.data_dir} \
            --config {params.config} \
            --ifos HL \
            --embeddings {output.embeddings} \
            --labels {output.labels} \
            --correlations {output.correlations} \
            --means {output.means} \
            --stds {output.stds} \
            --include-signals WNB \
            --nevents 200000 '

rule precompute_sg_embeddings_classifier:
    params:
        embedding_model = expand(rules.train_cl.output.model,
            cl_config='ResNet',
            ifos='HL'),
        data_dir = 'output/O4_MDC_background/HL/',
        config = 'train/configs/ResNet.yaml'
    output:
        means = 'output/ResNet_sg_HL/means.npy',
        stds = 'output/ResNet_sg_HL/stds.npy',
        embeddings = 'output/ResNet_sg_HL/embeddings.npy',
        correlations = 'output/ResNet_sg_HL/correlations.npy',
        labels = 'output/ResNet_sg_HL/labels.npy'
    shell:
        'python train/precompute_embeddings.py \
            --embedding-model {params.embedding_model} \
            --data-dir {params.data_dir} \
            --config {params.config} \
            --ifos HL \
            --embeddings {output.embeddings} \
            --labels {output.labels} \
            --correlations {output.correlations} \
            --means {output.means} \
            --stds {output.stds} \
            --include-signals SG \
            --nevents 200000 '

rule train_wnb_classifier:
    params:
        artefact = directory('output/ResNet_HL_FM_multiSignalAndBkg/'),
        embeddings = 'output/ResNet_signals_HL/embeddings.npy',
        data_dir = 'output/O4_MDC_background/HL/',
        config = 'train/configs/FM_multiSignalAndBkg.yaml',
        means = 'output/ResNet_signals_HL/means.npy',
        stds = 'output/ResNet_signals_HL/stds.npy',
        labels = 'output/ResNet_signals_HL/labels.npy'
    shell:
        'python train/cli_fm.py fit --config {params.config} \
            --trainer.logger.save_dir {params.artefact} \
            --model.means {params.means} \
            --model.stds {params.stds} \
            --data.embedding_path {params.embeddings} \
            --data.labels_path {params.labels} '

rule train_sg_classifier:
    params:
        artefact = directory('output/ResNet_HL_FM_multiSignalAndBkg/'),
        embeddings = 'output/ResNet_signals_HL/embeddings.npy',
        data_dir = 'output/O4_MDC_background/HL/',
        config = 'train/configs/FM_multiSignalAndBkg.yaml',
        means = 'output/ResNet_signals_HL/means.npy',
        stds = 'output/ResNet_signals_HL/stds.npy',
        labels = 'output/ResNet_signals_HL/labels.npy'
    shell:
        'python train/cli_fm.py fit --config {params.config} \
            --trainer.logger.save_dir {params.artefact} \
            --model.means {params.means} \
            --model.stds {params.stds} \
            --data.embedding_path {params.embeddings} \
            --data.labels_path {params.labels} '

rule combine_models:
    input:
        config = 'train/configs/{cl_config}.yaml',
    params:
        embedding_model = expand(rules.train_cl.output.model,
            cl_config='{cl_config}',
            ifos='{ifos}'),
        fm_model = expand(rules.train_fm.output.model,
            fm_config='{fm_config}',
            cl_config='{cl_config}',
            ifos='{ifos}'),
    output:
        'output/{cl_config}_{fm_config}_{ifos}/combination/model_JIT.pt'
    shell:
        'python train/combine_models.py \
            {params.embedding_model} \
            {params.fm_model} \
            --config {input.config} \
            --outfile {output} '

rule make_plots_i:
    params:
        embedding_model = expand(rules.train_cl.output.model,
            cl_config='{cl_config}',
            ifos='{ifos}'),
        fm_model = expand(rules.train_fm.output.model,
            fm_config='{fm_config}',
            cl_config='{cl_config}',
            ifos='{ifos}'),
        data_dir = 'output/O4_MDC_background/{ifos}/',
        config = 'train/configs/{cl_config}.yaml',
        conditioning = lambda wildcards: "True" if "conditioning" in wildcards.fm_config else "False"
    output:
        directory('output/plots/{cl_config}_{fm_config}_{ifos}/'),
    shell:
        'mkdir -p {output}; '
        'python train/plots.py \
            --embedding-model {params.embedding_model} \
            --fm-model {params.fm_model} \
            --data-dir {params.data_dir} \
            --ifos {wildcards.ifos} \
            --config {params.config} \
            --output {output} \
            --conditioning {params.conditioning} \
            --nevents 30000 \
            --threshold-1yr 20 '

rule make_plots:
    input:
        expand(rules.make_plots_i.output,
            cl_config='ResNet',
            fm_config='NF_from_file_conditioning',
            ifos=['HL'])<|MERGE_RESOLUTION|>--- conflicted
+++ resolved
@@ -26,14 +26,9 @@
     'resnet_kl1.0_bs512_noClassifier_noMultiSG',
     'resnet_kl1.0_bs512_noClassifier_noMultiSG_fixedWNBGaus',
     'resnet_kl1.0_bs512_noClassifier_noMultiSG_fixedWNBGaus_noFakeGlitch_lowDim',
-<<<<<<< HEAD
-    'iTransformer_test',
-    'resnet_kl1.0_bs512',
-=======
     'resnet_kl1.0_bs512',
     'Astroconformer',
     'iTransformer',
->>>>>>> 3772f6ed
     'ResNet'
     ]
 fm_configs = [
