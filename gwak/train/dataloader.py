--- conflicted
+++ resolved
@@ -550,7 +550,6 @@
             buffer_duration=2.5
         )
 
-<<<<<<< HEAD
         # make a list of signals we can use for "fake" glitch generation
         # i.e. where we populate one ifo with a signal and the other with nothing
         # use only signals for which waveforms/priors are easy
@@ -558,16 +557,10 @@
         for i, sc in enumerate(self.signal_classes):
             if sc not in ["Background","Glitch","CCSN","FakeGlitch"]:
                 self.fake_glitch_candidate_inds.append(i)
-
-    def setup(self, stage=None):
-
-        train_clean_dataset = Hdf5TimeSeriesDataset(
-            self.train_fnames,
-=======
+    
     def make_dataset(self, fnames, coincident, mode):
         return Hdf5TimeSeriesDataset(
             fnames,
->>>>>>> 6d94ff45
             channels=self.ifos,
             kernel_length=self.kernel_length,
             fduration=self.fduration,
