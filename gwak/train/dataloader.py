import h5py
import logging
import argparse
import numpy as np
from pathlib import Path
from typing import Callable, List, Optional, Union

import wandb
import torch
import torch.nn.functional as F
import lightning.pytorch as pl
from lightning.pytorch.loggers import WandbLogger

import ml4gw
from ml4gw.dataloading import Hdf5TimeSeriesDataset
from ml4gw.transforms import SpectralDensity, Whiten
from ml4gw.gw import compute_observed_strain, get_ifo_geometry

from torch.distributions.uniform import Uniform
from ml4gw.distributions import Cosine

from gwak import data
from abc import ABC
import copy
import sys


class TimeSlidesDataloader(pl.LightningDataModule):

    def __init__(
        self,
        data_dir: Path,
        sample_rate: int,
        kernel_length: float, # how many data points
        psd_length: int, # for whitening
        fduration: int,
        fftlength: int,
        batch_size: int,
        batches_per_epoch: int,
        num_workers: int,
        data_saving_file: Path = None
    ):
        super().__init__()
        self.train_fnames, self.val_fnames, self.test_fnames = self.train_val_test_split(data_dir)
        self.sample_rate = sample_rate
        self.kernel_length = kernel_length
        self.psd_length = psd_length
        self.fduration = fduration
        self.fftlength = fftlength
        self.batch_size = batch_size
        self.batches_per_epoch = batches_per_epoch
        self.num_workers = num_workers
        self.data_saving_file = data_saving_file
        if self.data_saving_file is not None:

            Path(self.data_saving_file.parents[0]).mkdir(parents=True, exist_ok=True)
            self.data_group = h5py.File(self.data_saving_file, "w")

        self._logger = self.get_logger()

    def train_val_test_split(self, data_dir, val_split=0.1, test_split=0.1):
<<<<<<< HEAD
        all_files = list(Path(data_dir).glob('*.h5'))
=======

        all_files = list(Path(data_dir).glob('*.hdf5'))
>>>>>>> b40fbef1
        n_all_files = len(all_files)
        # adding handling for the case where data_dir has subdirs for train/test/val
        if n_all_files == 0:
            subdirs = list(Path(data_dir).glob('*'))
            train, test, val = None, None, None
            for subdir in subdirs:
                subdir_files = list(Path(data_dir).glob(f'{subdir}/*.h5'))
                if subdir.stem == 'train':
                    train = subdir_files
                elif subdir.stem == 'test':
                    test = subdir_files
                elif subdir.stem == 'val':
                    val = subdir_files
            if train is None:
                print("You passed a directory with no h5 files and no train/ subdir!")
                sys.exit(1)
            elif test is None and val is None:
                print("You passed a directory with no test/ or val/ subdir!")
                sys.exit(1)
            elif test is None and val is not None:
                print("You passed a directory with a val/ directory but no test/, setting test set = val set")
                test = val
            elif test is not None and val is None:
                print("You passed a directory with a test/ directory but no val/, setting val set = test set")
                val = test
            return train, val, test
        
        n_train_files = int(n_all_files * (1 - val_split - test_split))
        n_val_files = int(n_all_files * val_split)

        return all_files[:n_train_files], all_files[n_train_files:n_train_files+n_val_files], all_files[n_train_files+n_val_files:]

    def train_dataloader(self):

        dataset = Hdf5TimeSeriesDataset(
                self.train_fnames,
                channels=['H1', 'L1'],
                kernel_size=int((self.psd_length + self.fduration + self.kernel_length) * self.sample_rate),#int(self.sample_rate * self.sample_length),
                batch_size=self.batch_size,
                batches_per_epoch=self.batches_per_epoch,
                coincident=False,
            )

        pin_memory = isinstance(
            self.trainer.accelerator, pl.accelerators.CUDAAccelerator
        )
        dataloader = torch.utils.data.DataLoader(
            dataset, num_workers=self.num_workers, pin_memory=False
        )
        return dataloader

    def val_dataloader(self):
        dataset = Hdf5TimeSeriesDataset(
            self.val_fnames,
            channels=['H1', 'L1'],
            kernel_size=int((self.psd_length + self.fduration + self.kernel_length) * self.sample_rate), # int(self.hparams.sample_rate * self.sample_length),
            batch_size=self.batch_size,
            batches_per_epoch=self.batches_per_epoch,
            coincident=False,
        )

        pin_memory = isinstance(
            self.trainer.accelerator, pl.accelerators.CUDAAccelerator
        )
        dataloader = torch.utils.data.DataLoader(
            dataset, num_workers=self.num_workers, pin_memory=False
        )
        return dataloader
    
    def test_dataloader(self):
        dataset = Hdf5TimeSeriesDataset(
            self.test_fnames,
            channels=['H1', 'L1'],
            kernel_size=int((self.psd_length + self.fduration + self.kernel_length) * self.sample_rate), # int(self.hparams.sample_rate * self.sample_length),
            batch_size=self.batch_size,
            batches_per_epoch=self.batches_per_epoch,
            coincident=False,
        )

        pin_memory = isinstance(
            self.trainer.accelerator, pl.accelerators.CUDAAccelerator
        )
        dataloader = torch.utils.data.DataLoader(
            dataset, num_workers=self.num_workers, pin_memory=False
        )
        return dataloader

    def get_logger(self):
        logger_name = 'GwakBaseDataloader'
        logger = logging.getLogger(logger_name)
        logger.setLevel(logging.INFO)
        return logger

    def whiten(self, batch):

        # split batch into psd data and data to be whitened
        split_size = int((self.kernel_length + self.fduration) * self.sample_rate)
        splits = [batch.size(-1) - split_size, split_size]
        psd_data, batch = torch.split(batch, splits, dim=-1)

        # psd estimator
        # takes tensor of shape (batch_size, num_ifos, psd_length)
        spectral_density = SpectralDensity(
            self.sample_rate,
            self.fftlength,
            average = 'median'
        )
        spectral_density = spectral_density.to('cuda') if torch.cuda.is_available() else spectral_density

        # calculate psds
        psds = spectral_density(psd_data.double())

        # create whitener
        whitener = Whiten(
            self.fduration,
            self.sample_rate,
            highpass = 30,
        )
        whitener = whitener.to('cuda') if torch.cuda.is_available() else whitener

        whitened = whitener(batch.double(), psds.double())

        # normalize the input data
        stds = torch.std(whitened, dim=-1, keepdim=True)
        whitened = whitened / stds

        return whitened

    def on_after_batch_transfer(self, batch, dataloader_idx):

        if self.trainer.training or self.trainer.validating or self.trainer.sanity_checking:
            # unpack the batch
            [batch] = batch

            # Time-slide L1 relative to H1 before whitening
            max_shift = batch.shape[-1] // 10  # 10% of signal length
            shifts = torch.randint(-max_shift, max_shift + 1, (batch.shape[0],), device=batch.device)
            for i, shift in enumerate(shifts):
                batch[i, 1] = torch.roll(batch[i, 1], shifts=shift.item(), dims=0)  # roll L1

            # whiten
            batch = self.whiten(batch)

            if self.trainer.training and (self.data_saving_file is not None):

                step_name = f"Training/Step_{self.trainer.global_step:06d}_BK"
                self.data_group.create_dataset(step_name, data = batch.cpu())

            if self.trainer.validating and (self.data_saving_file is not None):

                step_name = f"Validation/Step_{self.trainer.global_validation_step:06d}_BK"
                self.data_group.create_dataset(step_name, data = batch.cpu())

            return batch

    def generate_waveforms(self, batch_size, parameters=None, ra=None, dec=None):
        pass

    def inject(self, batch, waveforms):
        pass


class GwakBaseDataloader(pl.LightningDataModule):

    def __init__(
        self,
        data_dir: Path,
        sample_rate: int,
        kernel_length: float, # how many data points
        psd_length: int, # for whitening
        fduration: int,
        fftlength: int,
        batch_size: int,
        batches_per_epoch: int,
        num_workers: int,
        data_saving_file: Path = None
    ):
        super().__init__()
        self.train_fnames, self.val_fnames, self.test_fnames = self.train_val_test_split(data_dir)
        self.sample_rate = sample_rate
        self.kernel_length = kernel_length
        self.psd_length = psd_length
        self.fduration = fduration
        self.fftlength = fftlength
        self.batch_size = batch_size
        self.batches_per_epoch = batches_per_epoch
        self.num_workers = num_workers
        self.data_saving_file = data_saving_file
        
        if self.data_saving_file is not None:
            Path(self.data_saving_file.parents[0]).mkdir(parents=True, exist_ok=True)
            self.data_group = h5py.File(self.data_saving_file, "w")

        self._logger = self.get_logger()

        # define a config dictionary that we can manipulate downstream for signal-specific kwargs
        # to be used for e.g. additional kwargs for each signal type needed for waveform generation
        self.config = {
            "sample_rate": sample_rate,
            "kernel_length": kernel_length,
            "psd_length": psd_length,
            "fduration": fduration,
            "fftlength": fftlength,
        }

    def train_val_test_split(self, data_dir, val_split=0.1, test_split=0.1):

        all_files = list(Path(data_dir).glob('*.hdf5'))
        n_all_files = len(all_files)
        n_train_files = int(n_all_files * (1 - val_split - test_split))
        n_val_files = int(n_all_files * val_split)

        return all_files[:n_train_files], all_files[n_train_files:n_train_files+n_val_files], all_files[n_train_files+n_val_files:]

    def train_dataloader(self):

        dataset = Hdf5TimeSeriesDataset(
                self.train_fnames,
                channels=['H1', 'L1'],
                kernel_size=int((self.psd_length + self.fduration + self.kernel_length) * self.sample_rate),#int(self.sample_rate * self.sample_length),
                batch_size=self.batch_size,
                batches_per_epoch=self.batches_per_epoch,
                coincident=False,
            )

        #pin_memory = isinstance(
        #    self.trainer.accelerator, pl.accelerators.CUDAAccelerator
        #)
        dataloader = torch.utils.data.DataLoader(
            dataset, num_workers=self.num_workers, pin_memory=False
        )
        return dataloader

    def val_dataloader(self):
        dataset = Hdf5TimeSeriesDataset(
            self.val_fnames,
            channels=['H1', 'L1'],
            kernel_size=int((self.psd_length + self.fduration + self.kernel_length) * self.sample_rate), # int(self.hparams.sample_rate * self.sample_length),
            batch_size=self.batch_size,
            batches_per_epoch=self.batches_per_epoch,
            coincident=False,
        )

        #pin_memory = isinstance(
        #    self.trainer.accelerator, pl.accelerators.CUDAAccelerator
        #)
        dataloader = torch.utils.data.DataLoader(
            dataset, num_workers=self.num_workers, pin_memory=False
        )
        return dataloader
    
    def test_dataloader(self):
        dataset = Hdf5TimeSeriesDataset(
            self.test_fnames,
            channels=['H1', 'L1'],
            kernel_size=int((self.psd_length + self.fduration + self.kernel_length) * self.sample_rate), # int(self.hparams.sample_rate * self.sample_length),
            batch_size=self.batch_size,
            batches_per_epoch=self.batches_per_epoch,
            coincident=False,
        )

        #pin_memory = isinstance(
        #    self.trainer.accelerator, pl.accelerators.CUDAAccelerator
        #)
        dataloader = torch.utils.data.DataLoader(
            dataset, num_workers=self.num_workers, pin_memory=False
        )
        return dataloader

    def get_logger(self):
        logger_name = 'GwakBaseDataloader'
        logger = logging.getLogger(logger_name)
        logger.setLevel(logging.INFO)
        return logger

    def whiten(self, batch):

        # split batch into psd data and data to be whitened
        split_size = int((self.kernel_length + self.fduration) * self.sample_rate)
        splits = [batch.size(-1) - split_size, split_size]
        psd_data, batch = torch.split(batch, splits, dim=-1)

        # psd estimator
        # takes tensor of shape (batch_size, num_ifos, psd_length)
        spectral_density = SpectralDensity(
            self.sample_rate,
            self.fftlength,
            average = 'median'
        )
        spectral_density = spectral_density.to('cuda') if torch.cuda.is_available() else spectral_density

        # calculate psds
        psds = spectral_density(psd_data.double())

        # create whitener
        whitener = Whiten(
            self.fduration,
            self.sample_rate,
            highpass = 30,
        )
        whitener = whitener.to('cuda') if torch.cuda.is_available() else whitener

        whitened = whitener(batch.double(), psds.double())

        # normalize the input data
        stds = torch.std(whitened, dim=-1, keepdim=True)
        whitened = whitened / stds

        return whitened

    def on_after_batch_transfer(self, batch, dataloader_idx):

        if self.trainer.training or self.trainer.validating or self.trainer.sanity_checking:
            # unpack the batch
            [batch] = batch
            # inject waveforms; maybe also whiten data preprocess etc..
            batch = self.whiten(batch)

            if self.trainer.training and (self.data_saving_file is not None):

                step_name = f"Training/Step_{self.trainer.global_step:06d}_BK"
                self.data_group.create_dataset(step_name, data = batch.cpu())

            if self.trainer.validating and (self.data_saving_file is not None):

                step_name = f"Validation/Step_{self.trainer.global_validation_step:06d}_BK"
                self.data_group.create_dataset(step_name, data = batch.cpu())

            return batch

    def generate_waveforms(self, batch_size, parameters=None, ra=None, dec=None):
        pass

    def inject(self, batch, waveforms):
        pass


class SignalDataloader(GwakBaseDataloader):
    def __init__(
        self,
        signal_classes: list[str] | str, # string names of signal class(es) desired
        priors: list[Optional[data.BasePrior]] | Optional[data.BasePrior], # priors for each class
        waveforms: list[Optional[torch.nn.Module]] | Optional[torch.nn.Module], # waveforms for each class
        extra_kwargs: list[Optional[dict]] | Optional[dict], # any additional kwargs a particular signal needs to generate waveforms (e.g. ringdown duration)
        *args,
        **kwargs
    ):
        super().__init__(*args, **kwargs)
        self.signal_classes = signal_classes if type(signal_classes) == list else [signal_classes]
        self.num_classes = len(signal_classes)
        self.waveforms = waveforms if type(waveforms) == list else [waveforms]
        self.priors = priors if type(priors) == list else [priors]
        self.extra_kwargs = extra_kwargs if type(extra_kwargs) == list else [extra_kwargs]
        self.signal_configs = []
        for i in range(len(signal_classes)):
            signal_config = copy.deepcopy(self.config)
            print(extra_kwargs[i],extra_kwargs[i] is None)
            if extra_kwargs[i] is not None:
                signal_config.update(extra_kwargs[i])
            self.signal_configs.append(signal_config)

        # Projection parameters
        self.ra_prior =  Uniform(0, 2*torch.pi)
        self.dec_prior = Cosine(-np.pi/2, torch.pi/2)
        self.phic_prior = Uniform(0, 2 * torch.pi)

        # compute number of events to generate per class per batch
        self.num_per_class = self.num_classes * [self.batch_size//self.num_classes]
        for i in range(self.batch_size % self.num_classes):
            self.num_per_class[i] += 1

        # save correspondence between numerical labels and signal names
        # convention is label 1 = first signal, label 2 = second signal, etc.
        class_labels = [i+1 for i in range(self.num_classes)]
        if self.data_saving_file is not None:
            self.data_group.create_dataset("class_label_numbers",data=np.array(class_labels))
            self.data_group["class_label_names"] = self.signal_classes

    def generate_waveforms(self, batch_size, parameters=None, ras=None, decs=None):
        all_responses = []
        output_params = [] if parameters is None else parameters
        output_ras = [] if ras is None else ras
        output_decs = [] if decs is None else decs
        output_phics = []
        for i, signal_class in enumerate(self.signal_classes):
            if signal_class == 'BBH':
                responses, params, ra, dec, phic = generate_waveforms_bbh(
                    self.num_per_class[i],
                    self.priors[i],
                    self.waveforms[i],
                    self,
                    self.signal_configs[i],
                    parameters=parameters[i] if parameters is not None else None,
                    ra=ras[i] if ras is not None else None,
                    dec=decs[i] if decs is not None else None
                )
            elif signal_class == "Background":
                responses, params, ra, dec, phic = None, None, None, None, None
            else:
                responses, params, ra, dec, phic = generate_waveforms_standard(
                    self.num_per_class[i],
                    self.priors[i],
                    self.waveforms[i],
                    self,
                    self.signal_configs[i],
                    parameters=parameters[i] if parameters is not None else None,
                    ra=ras[i] if ras is not None else None,
                    dec=decs[i] if decs is not None else None
                )
            
            all_responses.append(responses)
            if parameters is None:
                output_params.append(params)
            if ras is None:
                output_ras.append(ra)
            if decs is None:
                output_decs.append(dec)
            output_phics.append(phic)
        
        return all_responses, output_params, output_ras, output_decs, output_phics

    def inject(self, batch, waveforms):

        # split batch into psd data and data to be whitened
        split_size = int((self.kernel_length + self.fduration) * self.sample_rate)
        splits = [batch.size(-1) - split_size, split_size]
        psd_data, batch = torch.split(batch, splits, dim=-1)

        # psd estimator
        # takes tensor of shape (batch_size, num_ifos, psd_length)
        spectral_density = SpectralDensity(
            self.sample_rate,
            self.fftlength,
            average = 'median'
        )
        spectral_density = spectral_density.to('cuda') if torch.cuda.is_available() else spectral_density

        # calculate psds
        psds = spectral_density(psd_data.double())

        # Waveform padding
        if waveforms is not None:
            inj_len = waveforms.shape[-1]
            window_len = splits[1]
            half = int((window_len - inj_len)/2)
            first_half, second_half = half, window_len - half - inj_len

            # old implementation - pad with zeros if inj_len < window_len
            # otherwise take the center chunk of waveform with length window_len
            #waveforms = F.pad(
            #    input=waveforms,
            #    pad=(first_half, second_half),
            #    mode='constant',
            #    value=0
            #)

            # new implementation: center the window of length window_len
            # about the max amplitude point in the signal waveform
            max_channel = torch.max(torch.abs(waveforms),dim=1)[0] # get largest of [H1,L1] for every timestep
            imax = torch.argmax(max_channel,dim=1).cpu().numpy() # get index of largest time value
            waveforms = list(torch.unbind(waveforms,dim=0))
            left = window_len//2
            right = window_len - left
            for i in range(len(waveforms)):
                left_idx = imax[i] - left
                right_idx = imax[i] + right - 1
                left_pad = max(0,-left_idx)
                right_pad = max(0, -((inj_len-1)-right_idx))
                new_left_idx = max(0,left_idx)
                new_right_idx = left_pad + right_idx
                waveforms[i] = F.pad(waveforms[i], (left_pad, right_pad), mode='constant', value=0)[..., new_left_idx:new_right_idx+1].unsqueeze(0)
            waveforms = torch.cat(waveforms,dim=0)

            injected = batch + waveforms
        else:
            injected = batch

        # create whitener
        whitener = Whiten(
            self.fduration,
            self.sample_rate,
            highpass = 30,
        )
        whitener = whitener.to('cuda') if torch.cuda.is_available() else whitener

        whitened = whitener(injected.double(), psds.double())

        # normalize the input data
        stds = torch.std(whitened, dim=-1, keepdim=True)
        whitened = whitened / stds

        return whitened
    
    def multiInject(self,waveforms,batch):
        sub_batches = []
        idx_lo = 0
        for i in range(self.num_classes):
            sub_batches.append(self.inject(batch[idx_lo:idx_lo+self.num_per_class[i]], waveforms[i]))
            idx_lo += self.num_per_class[i]
        batch = torch.cat(sub_batches)
        return batch

    def on_after_batch_transfer(self, batch, dataloader_idx):

        if self.trainer.training or self.trainer.validating or self.trainer.sanity_checking:
            # unpack the batch
            [batch] = batch

            # generate waveforms (method also returns the params used to generate the waveforms; these are not used in vanilla loader but useful for augmentation loader)
            waveforms, params, ras, decs, phics = self.generate_waveforms(batch.shape[0])
            
            # inject waveforms; maybe also whiten data preprocess etc..    
            batch = self.multiInject(waveforms, batch)
            labels = torch.cat([(i+1)*torch.ones(self.num_per_class[i]) for i in range(self.num_classes)]).to('cuda')
            labels = labels.to('cuda') if torch.cuda.is_available() else labels

            perm = torch.randperm(batch.size(0)).to('cuda') if torch.cuda.is_available() else perm
            batch = batch[perm]
            labels = labels[perm]

            if self.trainer.training and (self.data_saving_file is not None):
                # Set a warning that when the global_step exceed 1e6,
                # the data will have duplications.
                # Replace this with a data saving function.
                idx_curr = 0
                for i,cls in enumerate(self.signal_classes):
                    bk_step = f"Training/Step_{self.trainer.global_step:06d}_BK{cls}"
                    inj_step = f"Training/Step_{self.trainer.global_step:06d}_INJ{cls}"
                    label_step = f"Training/Step_{self.trainer.global_step:06d}_LABEL{cls}"
                    data_range = slice(idx_curr,idx_curr+self.num_per_class[i])
                    idx_curr += self.num_per_class[i]

                    self.data_group.create_dataset(bk_step, data = batch[data_range].cpu())
                    self.data_group.create_dataset(inj_step, data = waveforms[i].cpu())
                    self.data_group.create_dataset(label_step, data = labels[data_range].cpu())

            if self.trainer.validating and (self.data_saving_file is not None):
                idx_curr = 0
                for i,cls in enumerate(self.signal_classes):
                    bk_step = f"Validation/Step_{self.trainer.global_validation_step:06d}_BK{cls}"
                    inj_step = f"Validation/Step_{self.trainer.global_validation_step:06d}_INJ{cls}"
                    label_step = f"Validation/Step_{self.trainer.global_validation_step:06d}_LAB{cls}"
                    data_range = slice(idx_curr,idx_curr+self.num_per_class[i])
                    idx_curr += self.num_per_class[i]

                    self.data_group.create_dataset(bk_step, data = batch[data_range].cpu())
                    self.data_group.create_dataset(inj_step, data = waveforms[i].cpu())
                    self.data_group.create_dataset(label_step, data = labels[data_range].cpu())

            return batch, labels

class AugmentationSignalDataloader(SignalDataloader):
    def __init__(
            self,
            ra_prior=None,
            dec_prior=None,
            sky_location_augmentation=True,
            distance_augmentation=False,
            tc_augmentation=False,
            *args,
            **kwargs
        ):
        super().__init__(*args, **kwargs)

        # override default priors if provided
        if ra_prior is not None:
            self.ra_prior = ra_prior
        if dec_prior is not None:
            self.dec_prior = dec_prior

        self.sky_location_augmentation = sky_location_augmentation
        self.distance_augmentation = distance_augmentation
        self.tc_augmentation = tc_augmentation

    def on_after_batch_transfer(self, batch, dataloader_idx):

        if self.trainer.training or self.trainer.validating or self.trainer.sanity_checking:
            # unpack the batch
            [batch] = batch

            # generate waveforms with one set of parameters
            waveforms_aug0, params, ras, decs, phics = self.generate_waveforms(batch.shape[0])

            # resample various parameters depending on augmentation settings
            if self.sky_location_augmentation:
                for i in range(self.num_classes):
                    ras[i] = self.ra_prior.sample((self.num_per_class[i],))
                    decs[i] = self.dec_prior.sample((self.num_per_class[i],))
            if self.distance_augmentation:
                for i in range(self.num_classes):
                    params[i]['distance'] = self.priors[i].sample(self.num_per_class[i])['distance']
            if self.tc_augmentation:
                pass # not sure what this one is meant to be, but it wasn't implemented yet

            # generate another set of waveforms with augmented parameters
            waveforms_aug1, _, _, _, _ = self.generate_waveforms(batch.shape[0], parameters=params, ras=ras, decs=decs)
            
            # inject waveforms; maybe also whiten data preprocess etc..

            batch_aug0 = self.multiInject(batch, waveforms_aug0)
            batch_aug1 = self.multiInject(batch, waveforms_aug1)
            batch = torch.stack([batch_aug0, batch_aug1])
            labels = torch.cat([(i+1)*torch.ones(self.num_per_class[i]) for i in range(self.num_classes)])
            labels = labels.to('cuda') if torch.cuda.is_available() else labels

            if self.trainer.training and (self.data_saving_file is not None):

                # Set a warning that when the global_step exceed 1e6,
                # the data will have duplications.
                # Replace this with a data saving function.
                bk_step = f"Training/Step_{self.trainer.global_step:06d}_BK"
                inj_step = f"Training/Step_{self.trainer.global_step:06d}_INJ"
                label_step = f"Training/Step_{self.trainer.global_step:06d}_LABEL"

                self.data_group.create_dataset(bk_step, data = batch.cpu())
                self.data_group.create_dataset(inj_step, data = waveforms.cpu())
                self.data_group.create_dataset(label_step, data = labels.cpu())

            if self.trainer.validating and (self.data_saving_file is not None):

                bk_step = f"Validation/Step_{self.trainer.global_validation_step:06d}_BK"
                inj_step = f"Validation/Step_{self.trainer.global_validation_step:06d}_INJ"
                label_step = f"Validation/Step_{self.trainer.global_validation_step:06d}_LAB"

                self.data_group.create_dataset(bk_step, data = batch.cpu())
                self.data_group.create_dataset(inj_step, data = waveforms.cpu())
                self.data_group.create_dataset(label_step, data = labels.cpu())

            return batch, labels
        
def generate_waveforms_standard(batch_size, prior, waveform, loader, config, parameters=None, ra=None, dec=None):
        # get detector orientations
        ifos = ['H1', 'L1']
        tensors, vertices = get_ifo_geometry(*ifos)

        # sample from prior and generate waveforms
        if parameters is None:
            parameters = prior.sample(batch_size) # dict[str, torch.tensor]
        if ra is None:
            ra = loader.ra_prior.sample((batch_size,))
        if dec is None:
            dec = loader.dec_prior.sample((batch_size,))
        phic = loader.phic_prior.sample((batch_size,))

        cross, plus = waveform(**parameters)


        # compute detector responses
        responses = compute_observed_strain(
            dec,
            phic,
            ra,
            tensors,
            vertices,
            config['sample_rate'],
            cross=cross.float(),
            plus=plus.float()
        )
        responses = responses.to('cuda') if torch.cuda.is_available() else responses

        return responses, parameters, ra, dec, phic

def generate_waveforms_bbh(batch_size, prior, waveform, loader, config, parameters=None, ra=None, dec=None):
        # get detector orientations
        ifos = ['H1', 'L1']
        tensors, vertices = get_ifo_geometry(*ifos)

        if parameters is None:
            # sample from prior and generate waveforms
            parameters = prior.sample(batch_size) # dict[str, torch.tensor]
        if ra is None:
            ra = loader.ra_prior.sample((batch_size,))
        if dec is None:
            dec = loader.dec_prior.sample((batch_size,))

        cross, plus = waveform(**parameters)
        cross, plus = torch.fft.irfft(cross), torch.fft.irfft(plus)
        # Normalization
        cross *= config['sample_rate']
        plus *= config['sample_rate']

        # roll the waveforms to join
        # the coalescence and ringdown
        ringdown_size = int(config['ringdown_duration'] * config['sample_rate'])
        cross = torch.roll(cross, -ringdown_size, dims=-1)
        plus = torch.roll(plus, -ringdown_size, dims=-1)

        # compute detector responses
        responses = compute_observed_strain(
            # parameters['dec'],
            dec,
            parameters['phic'], # psi
            # parameters['ra'],
            ra,
            tensors,
            vertices,
            config['sample_rate'],
            cross=cross.float(),
            plus=plus.float()
        )
        responses = responses.to('cuda') if torch.cuda.is_available() else responses

        return responses, parameters, ra, dec, parameters['phic']<|MERGE_RESOLUTION|>--- conflicted
+++ resolved
@@ -22,7 +22,6 @@
 from gwak import data
 from abc import ABC
 import copy
-import sys
 
 
 class TimeSlidesDataloader(pl.LightningDataModule):
@@ -59,12 +58,9 @@
         self._logger = self.get_logger()
 
     def train_val_test_split(self, data_dir, val_split=0.1, test_split=0.1):
-<<<<<<< HEAD
         all_files = list(Path(data_dir).glob('*.h5'))
-=======
 
         all_files = list(Path(data_dir).glob('*.hdf5'))
->>>>>>> b40fbef1
         n_all_files = len(all_files)
         # adding handling for the case where data_dir has subdirs for train/test/val
         if n_all_files == 0:
