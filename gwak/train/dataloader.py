import h5py
import logging
import argparse
import numpy as np
from pathlib import Path
from typing import Callable, List, Optional, Union

import wandb
import torch
import torch.nn.functional as F
import lightning.pytorch as pl
from lightning.pytorch.loggers import WandbLogger

import ml4gw
from ml4gw.dataloading import Hdf5TimeSeriesDataset
from ml4gw.transforms import SpectralDensity, Whiten
from ml4gw.gw import compute_observed_strain, get_ifo_geometry, compute_ifo_snr

from torch.distributions.uniform import Uniform
from ml4gw.distributions import Cosine

from gwak import data
from abc import ABC
import copy
import sys


class TimeSlidesDataloader(pl.LightningDataModule):

    def __init__(
        self,
        data_dir: Path,
        sample_rate: int,
        kernel_length: float, # how many data points
        psd_length: int, # for whitening
        fduration: int,
        fftlength: int,
        batch_size: int,
        batches_per_epoch: int,
        num_workers: int,
        data_saving_file: Path = None
    ):
        super().__init__()
        self.train_fnames, self.val_fnames, self.test_fnames = self.train_val_test_split(data_dir)
        self.sample_rate = sample_rate
        self.kernel_length = kernel_length
        self.psd_length = psd_length
        self.fduration = fduration
        self.fftlength = fftlength
        self.batch_size = batch_size
        self.batches_per_epoch = batches_per_epoch
        self.num_workers = num_workers
        self.data_saving_file = data_saving_file
        if self.data_saving_file is not None:

            Path(self.data_saving_file.parents[0]).mkdir(parents=True, exist_ok=True)
            self.data_group = h5py.File(self.data_saving_file, "w")

        self._logger = self.get_logger()

    def train_val_test_split(self, data_dir, val_split=0.1, test_split=0.1):
        all_files = list(Path(data_dir).glob('*.h5')) + list(Path(data_dir).glob('*.hdf5')) 
        n_all_files = len(all_files)
        # adding handling for the case where data_dir has subdirs for train/test/val
        if n_all_files == 0:
            subdirs = list(Path(data_dir).glob('*'))
            train, test, val = None, None, None
            for subdir in subdirs:
                subdir_files = list(subdir.glob('*.h5')) + list(subdir.glob('*.hdf5'))
                if subdir.stem == 'train':
                    train = subdir_files
                elif subdir.stem == 'test':
                    test = subdir_files
                elif subdir.stem == 'val':
                    val = subdir_files
            if train is None:
                print("You passed a directory with no h5 files and no train/ subdir!")
                sys.exit(1)
            elif test is None and val is None:
                print("You passed a directory with no test/ or val/ subdir!")
                sys.exit(1)
            elif test is None and val is not None:
                print("You passed a directory with a val/ directory but no test/, setting test set = val set")
                test = val
            elif test is not None and val is None:
                print("You passed a directory with a test/ directory but no val/, setting val set = test set")
                val = test
            return train, val, test
        else:
            n_train_files = int(n_all_files * (1 - val_split - test_split))
            n_val_files = int(n_all_files * val_split)
            return all_files[:n_train_files], all_files[n_train_files:n_train_files+n_val_files], all_files[n_train_files+n_val_files:]

    def train_dataloader(self):

        dataset = Hdf5TimeSeriesDataset(
                self.train_fnames,
                channels=['H1', 'L1'],
                kernel_size=int((self.psd_length + self.fduration + self.kernel_length) * self.sample_rate),#int(self.sample_rate * self.sample_length),
                batch_size=self.batch_size,
                batches_per_epoch=self.batches_per_epoch,
                coincident=False,
            )

        pin_memory = isinstance(
            self.trainer.accelerator, pl.accelerators.CUDAAccelerator
        )
        dataloader = torch.utils.data.DataLoader(
            dataset, num_workers=self.num_workers, pin_memory=False
        )
        return dataloader

    def val_dataloader(self):
        dataset = Hdf5TimeSeriesDataset(
            self.val_fnames,
            channels=['H1', 'L1'],
            kernel_size=int((self.psd_length + self.fduration + self.kernel_length) * self.sample_rate), # int(self.hparams.sample_rate * self.sample_length),
            batch_size=self.batch_size,
            batches_per_epoch=self.batches_per_epoch,
            coincident=False,
        )

        pin_memory = isinstance(
            self.trainer.accelerator, pl.accelerators.CUDAAccelerator
        )
        dataloader = torch.utils.data.DataLoader(
            dataset, num_workers=self.num_workers, pin_memory=False
        )
        return dataloader
    
    def test_dataloader(self):
        dataset = Hdf5TimeSeriesDataset(
            self.test_fnames,
            channels=['H1', 'L1'],
            kernel_size=int((self.psd_length + self.fduration + self.kernel_length) * self.sample_rate), # int(self.hparams.sample_rate * self.sample_length),
            batch_size=self.batch_size,
            batches_per_epoch=self.batches_per_epoch,
            coincident=False,
        )

        pin_memory = isinstance(
            self.trainer.accelerator, pl.accelerators.CUDAAccelerator
        )
        dataloader = torch.utils.data.DataLoader(
            dataset, num_workers=self.num_workers, pin_memory=False
        )
        return dataloader

    def get_logger(self):
        logger_name = 'GwakBaseDataloader'
        logger = logging.getLogger(logger_name)
        logger.setLevel(logging.INFO)
        return logger

    def whiten(self, batch):

        # split batch into psd data and data to be whitened
        split_size = int((self.kernel_length + self.fduration) * self.sample_rate)
        splits = [batch.size(-1) - split_size, split_size]
        psd_data, batch = torch.split(batch, splits, dim=-1)

        # psd estimator
        # takes tensor of shape (batch_size, num_ifos, psd_length)
        spectral_density = SpectralDensity(
            self.sample_rate,
            self.fftlength,
            average = 'median'
        )
        spectral_density = spectral_density.to('cuda') if torch.cuda.is_available() else spectral_density

        # calculate psds
        psds = spectral_density(psd_data.double())

        # create whitener
        whitener = Whiten(
            self.fduration,
            self.sample_rate,
            highpass = 30,
        )
        whitener = whitener.to('cuda') if torch.cuda.is_available() else whitener

        whitened = whitener(batch.double(), psds.double())

        # normalize the input data
        stds = torch.std(whitened, dim=-1, keepdim=True)
        whitened = whitened / stds

        return whitened

    def on_after_batch_transfer(self, batch, dataloader_idx):

        if self.trainer.training or self.trainer.validating or self.trainer.sanity_checking:
            # unpack the batch
            [batch] = batch

            # Time-slide L1 relative to H1 before whitening
            max_shift = batch.shape[-1] // 10  # 10% of signal length
            shifts = torch.randint(-max_shift, max_shift + 1, (batch.shape[0],), device=batch.device)
            for i, shift in enumerate(shifts):
                batch[i, 1] = torch.roll(batch[i, 1], shifts=shift.item(), dims=0)  # roll L1

            # whiten
            batch = self.whiten(batch)

            if self.trainer.training and (self.data_saving_file is not None):

                step_name = f"Training/Step_{self.trainer.global_step:06d}_BK"
                self.data_group.create_dataset(step_name, data = batch.cpu())

            if self.trainer.validating and (self.data_saving_file is not None):

                step_name = f"Validation/Step_{self.trainer.global_validation_step:06d}_BK"
                self.data_group.create_dataset(step_name, data = batch.cpu())

            return batch

    def generate_waveforms(self, batch_size, parameters=None, ra=None, dec=None):
        pass

    def inject(self, batch, waveforms):
        pass


class GwakBaseDataloader(pl.LightningDataModule):

    def __init__(
        self,
        data_dir: Path,
        sample_rate: int,
        kernel_length: float, # how many data points
        psd_length: int, # for whitening
        fduration: int,
        fftlength: int,
        batch_size: int,
        batches_per_epoch: int,
        num_workers: int,
        data_saving_file: Path = None
    ):
        super().__init__()
        self.train_fnames, self.val_fnames, self.test_fnames = self.train_val_test_split(data_dir)
        self.sample_rate = sample_rate
        self.kernel_length = kernel_length
        self.psd_length = psd_length
        self.fduration = fduration
        self.fftlength = fftlength
        self.batch_size = batch_size
        self.batches_per_epoch = batches_per_epoch
        self.num_workers = num_workers
        self.data_saving_file = data_saving_file
        
        if self.data_saving_file is not None:
            Path(self.data_saving_file.parents[0]).mkdir(parents=True, exist_ok=True)
            self.data_group = h5py.File(self.data_saving_file, "w")

        self._logger = self.get_logger()

        # define a config dictionary that we can manipulate downstream for signal-specific kwargs
        # to be used for e.g. additional kwargs for each signal type needed for waveform generation
        self.config = {
            "sample_rate": sample_rate,
            "kernel_length": kernel_length,
            "psd_length": psd_length,
            "fduration": fduration,
            "fftlength": fftlength,
        }

    def train_val_test_split(self, data_dir, val_split=0.1, test_split=0.1):
        all_files = list(Path(data_dir).glob('*.h5')) + list(Path(data_dir).glob('*.hdf5'))
        n_all_files = len(all_files)
        # adding handling for the case where data_dir has subdirs for train/test/val
        if n_all_files == 0:
            subdirs = list(Path(data_dir).glob('*'))
            train, test, val = None, None, None
            for subdir in subdirs:
                subdir_files = list(subdir.glob('*.h5')) + list(subdir.glob('*.hdf5'))
                if subdir.stem == 'train':
                    train = subdir_files
                elif subdir.stem == 'test':
                    test = subdir_files
                elif subdir.stem == 'val':
                    val = subdir_files
            if train is None:
                print("You passed a directory with no h5 files and no train/ subdir!")
                sys.exit(1)
            elif test is None and val is None:
                print("You passed a directory with no test/ or val/ subdir!")
                sys.exit(1)
            elif test is None and val is not None:
                print("You passed a directory with a val/ directory but no test/, setting test set = val set")
                test = val
            elif test is not None and val is None:
                print("You passed a directory with a test/ directory but no val/, setting val set = test set")
                val = test
            return train, val, test
        else:
            n_train_files = int(n_all_files * (1 - val_split - test_split))
            n_val_files = int(n_all_files * val_split)
            return all_files[:n_train_files], all_files[n_train_files:n_train_files+n_val_files], all_files[n_train_files+n_val_files:]
<<<<<<< HEAD

=======
>>>>>>> 4b24e726

    def train_dataloader(self):

        dataset = Hdf5TimeSeriesDataset(
                self.train_fnames,
                channels=['H1', 'L1'],
                kernel_size=int((self.psd_length + self.fduration + self.kernel_length) * self.sample_rate),#int(self.sample_rate * self.sample_length),
                batch_size=self.batch_size,
                batches_per_epoch=self.batches_per_epoch,
                coincident=False,
            )

        #pin_memory = isinstance(
        #    self.trainer.accelerator, pl.accelerators.CUDAAccelerator
        #)
        dataloader = torch.utils.data.DataLoader(
            dataset, num_workers=self.num_workers, pin_memory=False
        )
        return dataloader

    def val_dataloader(self):

        dataset = Hdf5TimeSeriesDataset(
            self.val_fnames,
            channels=['H1', 'L1'],
            kernel_size=int((self.psd_length + self.fduration + self.kernel_length) * self.sample_rate), # int(self.hparams.sample_rate * self.sample_length),
            batch_size=self.batch_size,
            batches_per_epoch=self.batches_per_epoch,
            coincident=False,
        )

        #pin_memory = isinstance(
        #    self.trainer.accelerator, pl.accelerators.CUDAAccelerator
        #)
        dataloader = torch.utils.data.DataLoader(
            dataset, num_workers=self.num_workers, pin_memory=False
        )
        breakpoint()
        return dataloader
    
    def test_dataloader(self):
        dataset = Hdf5TimeSeriesDataset(
            self.test_fnames,
            channels=['H1', 'L1'],
            kernel_size=int((self.psd_length + self.fduration + self.kernel_length) * self.sample_rate), # int(self.hparams.sample_rate * self.sample_length),
            batch_size=self.batch_size,
            batches_per_epoch=self.batches_per_epoch,
            coincident=False,
        )

        #pin_memory = isinstance(
        #    self.trainer.accelerator, pl.accelerators.CUDAAccelerator
        #)
        dataloader = torch.utils.data.DataLoader(
            dataset, num_workers=self.num_workers, pin_memory=False
        )
        return dataloader

    def get_logger(self):
        logger_name = 'GwakBaseDataloader'
        logger = logging.getLogger(logger_name)
        logger.setLevel(logging.INFO)
        return logger

    def whiten(self, batch):

        # split batch into psd data and data to be whitened
        split_size = int((self.kernel_length + self.fduration) * self.sample_rate)
        splits = [batch.size(-1) - split_size, split_size]
        psd_data, batch = torch.split(batch, splits, dim=-1)

        # psd estimator
        # takes tensor of shape (batch_size, num_ifos, psd_length)
        spectral_density = SpectralDensity(
            self.sample_rate,
            self.fftlength,
            average = 'median'
        )
        spectral_density = spectral_density.to('cuda') if torch.cuda.is_available() else spectral_density

        # calculate psds
        psds = spectral_density(psd_data.double())

        # create whitener
        whitener = Whiten(
            self.fduration,
            self.sample_rate,
            highpass = 30,
        )
        whitener = whitener.to('cuda') if torch.cuda.is_available() else whitener

        whitened = whitener(batch.double(), psds.double())

        # normalize the input data
        stds = torch.std(whitened, dim=-1, keepdim=True)
        whitened = whitened / stds

        return whitened

    def on_after_batch_transfer(self, batch, dataloader_idx):

        if self.trainer.training or self.trainer.validating or self.trainer.sanity_checking:
            # unpack the batch
            [batch] = batch
            # inject waveforms; maybe also whiten data preprocess etc..
            batch = self.whiten(batch)

            if self.trainer.training and (self.data_saving_file is not None):

                step_name = f"Training/Step_{self.trainer.global_step:06d}_BK"
                self.data_group.create_dataset(step_name, data = batch.cpu())

            if self.trainer.validating and (self.data_saving_file is not None):

                step_name = f"Validation/Step_{self.trainer.global_validation_step:06d}_BK"
                self.data_group.create_dataset(step_name, data = batch.cpu())

            return batch

    def generate_waveforms(self, batch_size, parameters=None, ra=None, dec=None):
        pass

    def inject(self, batch, waveforms):
        pass


class SignalDataloader(GwakBaseDataloader):
    def __init__(
        self,
        signal_classes: list[str] | str, # string names of signal class(es) desired
        priors: list[Optional[data.BasePrior]] | Optional[data.BasePrior], # priors for each class
        waveforms: list[Optional[torch.nn.Module]] | Optional[torch.nn.Module], # waveforms for each class
        extra_kwargs: list[Optional[dict]] | Optional[dict], # any additional kwargs a particular signal needs to generate waveforms (e.g. ringdown duration)
        *args,
        **kwargs
    ):
        super().__init__(*args, **kwargs)
        self.signal_classes = signal_classes if type(signal_classes) == list else [signal_classes]
        self.num_classes = len(signal_classes)
        self.waveforms = waveforms if type(waveforms) == list else [waveforms]
        self.priors = priors if type(priors) == list else [priors]
        self.extra_kwargs = extra_kwargs if type(extra_kwargs) == list else [extra_kwargs]
        self.signal_configs = []
        for i in range(len(signal_classes)):
            signal_config = copy.deepcopy(self.config)
            if extra_kwargs[i] is not None:
                signal_config.update(extra_kwargs[i])
            self.signal_configs.append(signal_config)

        # Projection parameters
        self.ra_prior =  Uniform(0, 2*torch.pi)
        self.dec_prior = Cosine(-np.pi/2, torch.pi/2)
        self.phic_prior = Uniform(0, 2 * torch.pi)

        # compute number of events to generate per class per batch
        self.num_per_class = self.num_classes * [self.batch_size//self.num_classes]
        for i in range(self.batch_size % self.num_classes):
            self.num_per_class[i] += 1

        # save correspondence between numerical labels and signal names
        # convention is label 1 = first signal, label 2 = second signal, etc.
        class_labels = [i+1 for i in range(self.num_classes)]
        if self.data_saving_file is not None:
            self.data_group.create_dataset("class_label_numbers",data=np.array(class_labels))
            self.data_group["class_label_names"] = self.signal_classes

    def generate_waveforms(self, batch_size, parameters=None, ras=None, decs=None):
        all_responses = []
        output_params = [] if parameters is None else parameters
        output_ras = [] if ras is None else ras
        output_decs = [] if decs is None else decs
        output_phics = []
        for i, signal_class in enumerate(self.signal_classes):
            if signal_class == 'BBH':
                responses, params, ra, dec, phic = generate_waveforms_bbh(
                    self.num_per_class[i],
                    self.priors[i],
                    self.waveforms[i],
                    self,
                    self.signal_configs[i],
                    parameters=parameters[i] if parameters is not None else None,
                    ra=ras[i] if ras is not None else None,
                    dec=decs[i] if decs is not None else None
                )
            elif signal_class == "Background":
                responses, params, ra, dec, phic = None, None, None, None, None
            else:
                responses, params, ra, dec, phic = generate_waveforms_standard(
                    self.num_per_class[i],
                    self.priors[i],
                    self.waveforms[i],
                    self,
                    self.signal_configs[i],
                    parameters=parameters[i] if parameters is not None else None,
                    ra=ras[i] if ras is not None else None,
                    dec=decs[i] if decs is not None else None
                )
            
            all_responses.append(responses)
            if parameters is None:
                output_params.append(params)
            if ras is None:
                output_ras.append(ra)
            if decs is None:
                output_decs.append(dec)
            output_phics.append(phic)
        
        return all_responses, output_params, output_ras, output_decs, output_phics

    def inject(self, batch, waveforms, output_snrs = False):

        # split batch into psd data and data to be whitened
        split_size = int((self.kernel_length + self.fduration) * self.sample_rate)
        splits = [batch.size(-1) - split_size, split_size]
        psd_data, batch = torch.split(batch, splits, dim=-1)

        # psd estimator
        # takes tensor of shape (batch_size, num_ifos, psd_length)
        spectral_density = SpectralDensity(
            self.sample_rate,
            self.fftlength,
            average = 'median'
        )
        spectral_density = spectral_density.to('cuda') if torch.cuda.is_available() else spectral_density

        # calculate psds
        psds = spectral_density(psd_data.double())

        # Waveform padding
        if waveforms is not None:
            inj_len = waveforms.shape[-1]
            window_len = splits[1]
            half = int((window_len - inj_len)/2)
            first_half, second_half = half, window_len - half - inj_len

            # old implementation - pad with zeros if inj_len < window_len
            # otherwise take the center chunk of waveform with length window_len
            #waveforms = F.pad(
            #    input=waveforms,
            #    pad=(first_half, second_half),
            #    mode='constant',
            #    value=0
            #)

            # new implementation: center the window of length window_len
            # about the max amplitude point in the signal waveform
            max_channel = torch.max(torch.abs(waveforms),dim=1)[0] # get largest of [H1,L1] for every timestep
            imax = torch.argmax(max_channel,dim=1).cpu().numpy() # get index of largest time value
            waveforms = list(torch.unbind(waveforms,dim=0))
            left = window_len//2
            right = window_len - left
            for i in range(len(waveforms)):
                left_idx = imax[i] - left
                right_idx = imax[i] + right - 1
                left_pad = max(0,-left_idx)
                right_pad = max(0, -((inj_len-1)-right_idx))
                new_left_idx = max(0,left_idx)
                new_right_idx = left_pad + right_idx
                waveforms[i] = F.pad(waveforms[i], (left_pad, right_pad), mode='constant', value=0)[..., new_left_idx:new_right_idx+1].unsqueeze(0)
            waveforms = torch.cat(waveforms,dim=0)

            injected = batch + waveforms
        else:
            injected = batch

        # create whitener
        whitener = Whiten(
            self.fduration,
            self.sample_rate,
            highpass = 30,
        )
        whitener = whitener.to('cuda') if torch.cuda.is_available() else whitener

        whitened = whitener(injected.double(), psds.double())

        psd_resample_size = 1+injected.shape[-1]//2 if injected.shape[-1] % 2 == 0 else (injected.shape[-1]+1)//2
        psds_resampled = F.interpolate(psds.double(), size=psd_resample_size, mode='linear', align_corners=False)
        snrs = compute_ifo_snr(injected.double(), psds_resampled, self.sample_rate)

        # compute network SNR 
        snrs = snrs**2
        snrs = torch.sum(snrs, dim=-1)  ** 0.5

        # normalize the input data
        stds = torch.std(whitened, dim=-1, keepdim=True)
        whitened = whitened / stds
        
        if output_snrs:
            return whitened, snrs
        else:
            return whitened
    
    def multiInject(self,waveforms,batch):
        sub_batches = []
        idx_lo = 0
        for i in range(self.num_classes):
            sub_batches.append(self.inject(batch[idx_lo:idx_lo+self.num_per_class[i]], waveforms[i]))
            idx_lo += self.num_per_class[i]
        batch = torch.cat(sub_batches)
        return batch
    
    def multiInject_SNR(self,waveforms,batch):
        sub_batches = []
        sub_batches_snr = []
        idx_lo = 0
        for i in range(self.num_classes):
<<<<<<< HEAD
            print(i)
=======
>>>>>>> 4b24e726
            whitened, snrs = self.inject(batch[idx_lo:idx_lo+self.num_per_class[i]], waveforms[i], output_snrs=True)
            sub_batches.append(whitened)
            sub_batches_snr.append(snrs)
            #sub_batches.append(self.inject(batch[idx_lo:idx_lo+self.num_per_class[i]], waveforms[i]))
            idx_lo += self.num_per_class[i]
        batch = torch.cat(sub_batches)
        snrs = torch.cat(sub_batches_snr)
        return batch, snrs

    def on_after_batch_transfer(self, batch, dataloader_idx):

        if self.trainer.training or self.trainer.validating or self.trainer.sanity_checking:
            # unpack the batch
            [batch] = batch

            # generate waveforms (method also returns the params used to generate the waveforms; these are not used in vanilla loader but useful for augmentation loader)
            waveforms, params, ras, decs, phics = self.generate_waveforms(batch.shape[0])
            
            # inject waveforms; maybe also whiten data preprocess etc..    
            batch = self.multiInject(waveforms, batch)
            labels = torch.cat([(i+1)*torch.ones(self.num_per_class[i]) for i in range(self.num_classes)]).to('cuda')
            labels = labels.to('cuda') if torch.cuda.is_available() else labels

            perm = torch.randperm(batch.size(0)).to('cuda') if torch.cuda.is_available() else perm
            batch = batch[perm]
            labels = labels[perm]

            if self.trainer.training and (self.data_saving_file is not None):
                # Set a warning that when the global_step exceed 1e6,
                # the data will have duplications.
                # Replace this with a data saving function.
                idx_curr = 0
                for i,cls in enumerate(self.signal_classes):
                    bk_step = f"Training/Step_{self.trainer.global_step:06d}_BK{cls}"
                    inj_step = f"Training/Step_{self.trainer.global_step:06d}_INJ{cls}"
                    label_step = f"Training/Step_{self.trainer.global_step:06d}_LABEL{cls}"
                    data_range = slice(idx_curr,idx_curr+self.num_per_class[i])
                    idx_curr += self.num_per_class[i]

                    self.data_group.create_dataset(bk_step, data = batch[data_range].cpu())
                    self.data_group.create_dataset(inj_step, data = waveforms[i].cpu())
                    self.data_group.create_dataset(label_step, data = labels[data_range].cpu())

                    label_step = f"Validation/Step_{self.trainer.global_validation_step:06d}_LAB{cls}"
                    data_range = slice(idx_curr,idx_curr+self.num_per_class[i])
                    idx_curr += self.num_per_class[i]


class AugmentationSignalDataloader(SignalDataloader):
    def __init__(
            self,
            ra_prior=None,
            dec_prior=None,
            sky_location_augmentation=True,
            distance_augmentation=False,
            tc_augmentation=False,
            *args,
            **kwargs
        ):
        super().__init__(*args, **kwargs)

        # override default priors if provided
        if ra_prior is not None:
            self.ra_prior = ra_prior
        if dec_prior is not None:
            self.dec_prior = dec_prior

        self.sky_location_augmentation = sky_location_augmentation
        self.distance_augmentation = distance_augmentation
        self.tc_augmentation = tc_augmentation

    def on_after_batch_transfer(self, batch, dataloader_idx):

        if self.trainer.training or self.trainer.validating or self.trainer.sanity_checking:
            # unpack the batch
            [batch] = batch

            # generate waveforms with one set of parameters
            waveforms_aug0, params, ras, decs, phics = self.generate_waveforms(batch.shape[0])

            # resample various parameters depending on augmentation settings
            if self.sky_location_augmentation:
                for i in range(self.num_classes):
                    ras[i] = self.ra_prior.sample((self.num_per_class[i],))
                    decs[i] = self.dec_prior.sample((self.num_per_class[i],))
            if self.distance_augmentation:
                for i in range(self.num_classes):
                    params[i]['distance'] = self.priors[i].sample(self.num_per_class[i])['distance']
            if self.tc_augmentation:
                pass # not sure what this one is meant to be, but it wasn't implemented yet

            # generate another set of waveforms with augmented parameters
            waveforms_aug1, _, _, _, _ = self.generate_waveforms(batch.shape[0], parameters=params, ras=ras, decs=decs)
            
            # inject waveforms; maybe also whiten data preprocess etc..

            batch_aug0 = self.multiInject(batch, waveforms_aug0)
            batch_aug1 = self.multiInject(batch, waveforms_aug1)
            batch = torch.stack([batch_aug0, batch_aug1])
            labels = torch.cat([(i+1)*torch.ones(self.num_per_class[i]) for i in range(self.num_classes)])
            labels = labels.to('cuda') if torch.cuda.is_available() else labels

            if self.trainer.training and (self.data_saving_file is not None):

                # Set a warning that when the global_step exceed 1e6,
                # the data will have duplications.
                # Replace this with a data saving function.
                bk_step = f"Training/Step_{self.trainer.global_step:06d}_BK"
                inj_step = f"Training/Step_{self.trainer.global_step:06d}_INJ"
                label_step = f"Training/Step_{self.trainer.global_step:06d}_LABEL"

                self.data_group.create_dataset(bk_step, data = batch.cpu())
                self.data_group.create_dataset(inj_step, data = waveforms.cpu())
                self.data_group.create_dataset(label_step, data = labels.cpu())

            if self.trainer.validating and (self.data_saving_file is not None):

                bk_step = f"Validation/Step_{self.trainer.global_validation_step:06d}_BK"
                inj_step = f"Validation/Step_{self.trainer.global_validation_step:06d}_INJ"
                label_step = f"Validation/Step_{self.trainer.global_validation_step:06d}_LAB"

                self.data_group.create_dataset(bk_step, data = batch.cpu())
                self.data_group.create_dataset(inj_step, data = waveforms.cpu())
                self.data_group.create_dataset(label_step, data = labels.cpu())

            return batch, labels



def generate_waveforms_standard(batch_size, prior, waveform, loader, config, parameters=None, ra=None, dec=None):
        # get detector orientations
        ifos = ['H1', 'L1']
        tensors, vertices = get_ifo_geometry(*ifos)

        # sample from prior and generate waveforms
        if parameters is None:
            parameters = prior.sample(batch_size) # dict[str, torch.tensor]
        if ra is None:
            ra = loader.ra_prior.sample((batch_size,))
        if dec is None:
            dec = loader.dec_prior.sample((batch_size,))
        phic = loader.phic_prior.sample((batch_size,))

        cross, plus = waveform(**parameters)


        # compute detector responses
        responses = compute_observed_strain(
            dec,
            phic,
            ra,
            tensors,
            vertices,
            config['sample_rate'],
            cross=cross.float(),
            plus=plus.float()
        )
        responses = responses.to('cuda') if torch.cuda.is_available() else responses

        return responses, parameters, ra, dec, phic

def generate_waveforms_bbh(batch_size, prior, waveform, loader, config, parameters=None, ra=None, dec=None):
        # get detector orientations
        ifos = ['H1', 'L1']
        tensors, vertices = get_ifo_geometry(*ifos)

        if parameters is None:
            # sample from prior and generate waveforms
            parameters = prior.sample(batch_size) # dict[str, torch.tensor]
        if ra is None:
            ra = loader.ra_prior.sample((batch_size,))
        if dec is None:
            dec = loader.dec_prior.sample((batch_size,))

        cross, plus = waveform(**parameters)
        cross, plus = torch.fft.irfft(cross), torch.fft.irfft(plus)
        # Normalization
        cross *= config['sample_rate']
        plus *= config['sample_rate']

        # roll the waveforms to join
        # the coalescence and ringdown
        ringdown_size = int(config['ringdown_duration'] * config['sample_rate'])
        cross = torch.roll(cross, -ringdown_size, dims=-1)
        plus = torch.roll(plus, -ringdown_size, dims=-1)

        # compute detector responses
        responses = compute_observed_strain(
            # parameters['dec'],
            dec,
            parameters['phic'], # psi
            # parameters['ra'],
            ra,
            tensors,
            vertices,
            config['sample_rate'],
            cross=cross.float(),
            plus=plus.float()
        )
        responses = responses.to('cuda') if torch.cuda.is_available() else responses

        return responses, parameters, ra, dec, parameters['phic']<|MERGE_RESOLUTION|>--- conflicted
+++ resolved
@@ -296,10 +296,7 @@
             n_train_files = int(n_all_files * (1 - val_split - test_split))
             n_val_files = int(n_all_files * val_split)
             return all_files[:n_train_files], all_files[n_train_files:n_train_files+n_val_files], all_files[n_train_files+n_val_files:]
-<<<<<<< HEAD
-
-=======
->>>>>>> 4b24e726
+
 
     def train_dataloader(self):
 
@@ -337,7 +334,7 @@
         dataloader = torch.utils.data.DataLoader(
             dataset, num_workers=self.num_workers, pin_memory=False
         )
-        breakpoint()
+
         return dataloader
     
     def test_dataloader(self):
@@ -606,10 +603,6 @@
         sub_batches_snr = []
         idx_lo = 0
         for i in range(self.num_classes):
-<<<<<<< HEAD
-            print(i)
-=======
->>>>>>> 4b24e726
             whitened, snrs = self.inject(batch[idx_lo:idx_lo+self.num_per_class[i]], waveforms[i], output_snrs=True)
             sub_batches.append(whitened)
             sub_batches_snr.append(snrs)
@@ -653,9 +646,20 @@
                     self.data_group.create_dataset(inj_step, data = waveforms[i].cpu())
                     self.data_group.create_dataset(label_step, data = labels[data_range].cpu())
 
+            if self.trainer.validating and (self.data_saving_file is not None):
+                idx_curr = 0
+                for i,cls in enumerate(self.signal_classes):
+                    bk_step = f"Validation/Step_{self.trainer.global_validation_step:06d}_BK{cls}"
+                    inj_step = f"Validation/Step_{self.trainer.global_validation_step:06d}_INJ{cls}"
                     label_step = f"Validation/Step_{self.trainer.global_validation_step:06d}_LAB{cls}"
                     data_range = slice(idx_curr,idx_curr+self.num_per_class[i])
                     idx_curr += self.num_per_class[i]
+
+                    self.data_group.create_dataset(bk_step, data = batch[data_range].cpu())
+                    self.data_group.create_dataset(inj_step, data = waveforms[i].cpu())
+                    self.data_group.create_dataset(label_step, data = labels[data_range].cpu())
+
+            return batch, labels
 
 
 class AugmentationSignalDataloader(SignalDataloader):
