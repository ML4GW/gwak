import h5py
import yaml
import logging
import argparse
import numpy as np
from math import ceil, floor
from pathlib import Path
from typing import Callable, List, Optional, Union

import wandb
import torch
import torch.nn.functional as F
from torch.utils.data import TensorDataset
import lightning.pytorch as pl
from lightning.pytorch.loggers import WandbLogger
from torch.utils.data import random_split

import ml4gw
from ml4gw.dataloading import Hdf5TimeSeriesDataset
from ml4gw.transforms import SpectralDensity, Whiten, SnrRescaler_Online
from ml4gw.gw import compute_observed_strain, get_ifo_geometry, compute_network_snr

from torch.distributions.uniform import Uniform
from torch.distributions import TransformedDistribution, Distribution
from ml4gw.distributions import Cosine, PowerLaw, LogNormal, LogUniform

from gwak import data
from gwak.data.prior import FakeGlitchPrior
from abc import ABC
import copy
import sys

class EmbeddingLoader(pl.LightningDataModule):
    def __init__(self, embedding_path, c_path=None, val_split=0.2, batch_size=32, num_workers=0):
        super().__init__()
        self.embedding_path = Path(embedding_path)
        self.c_path = Path(c_path) if c_path else None
        self.val_split = val_split
        self.batch_size = batch_size
        self.num_workers = num_workers

    def setup(self, stage=None):
        x = torch.tensor(np.load(self.embedding_path), dtype=torch.float32)

        if self.c_path and self.c_path.exists():
            c = torch.tensor(np.load(self.c_path), dtype=torch.float32)
            assert len(x) == len(c), "x and c must have the same number of samples"
            dataset = TensorDataset(x, c)
        else:
            dataset = TensorDataset(x)

        val_size = int(len(dataset) * self.val_split)
        train_size = len(dataset) - val_size
        self.train_dataset, self.val_dataset = random_split(dataset, [train_size, val_size])

    def train_dataloader(self):
        return torch.utils.data.DataLoader(self.train_dataset, batch_size=self.batch_size, shuffle=True, num_workers=self.num_workers)

    def val_dataloader(self):
        return torch.utils.data.DataLoader(self.val_dataset, batch_size=self.batch_size, shuffle=False, num_workers=self.num_workers)

    def test_dataloader(self):
        return None


class CleanGlitchPairedDataset(torch.utils.data.IterableDataset):
    def __init__(self, clean_ds, glitch_ds):
        self.clean_ds = clean_ds
        self.glitch_ds = glitch_ds

    def __len__(self):
        return len(self.clean_ds)

    def __iter__(self):
        if self.glitch_ds is None:
            for clean_x in iter(self.clean_ds):
                yield clean_x, None
        else:
            for clean_x, glitch_x in zip(iter(self.clean_ds), iter(self.glitch_ds)):
                yield clean_x, glitch_x


class TimeSlidesDataloader(pl.LightningDataModule):

    def __init__(
        self,
        data_dir: Path,
        sample_rate: int,
        kernel_length: float, # how many data points
        psd_length: int, # for whitening
        fduration: int,
        fftlength: int,
        batch_size: int,
        batches_per_epoch: int,
        num_workers: int,
        glitch_root: Path,
        data_saving_file: Path = None,
        ifos: str = 'HL'
    ):
        super().__init__()
        self.train_fnames, self.val_fnames, self.test_fnames = self.train_val_test_split(data_dir)
        self.sample_rate = sample_rate
        self.kernel_length = kernel_length
        self.psd_length = psd_length
        self.fduration = fduration
        self.fftlength = fftlength
        self.batch_size = batch_size
        self.batches_per_epoch = batches_per_epoch
        self.num_workers = num_workers
        self.glitch_root = glitch_root
        self.data_saving_file = data_saving_file
        if type(ifos) == list:
            self.ifos = ifos
        else:
            self.ifos = [f'{ifo}1' for ifo in ifos]
            if self.ifos not in [['H1', 'L1'], ['H1', 'V1'], ['L1', 'V1'], ['H1', 'L1', 'V1']]:
                print(f"Unrecognized ifo configuration {self.ifos}, please specify a valid one")
                sys.exit(1)
        if self.data_saving_file is not None:
            Path(self.data_saving_file.parents[0]).mkdir(parents=True, exist_ok=True)
            self.data_group = h5py.File(self.data_saving_file, "w")

        self._logger = self.get_logger()

    def train_val_test_split(self, data_dir, val_split=0.1, test_split=0.1):
        all_files = list(Path(data_dir).glob('*.h5')) + list(Path(data_dir).glob('*.hdf5'))
        all_files = sorted(all_files)
        n_all_files = len(all_files)
        # adding handling for the case where data_dir has subdirs for train/test/val
        if n_all_files == 0:
            subdirs = list(Path(data_dir).glob('*'))
            train, test, val = None, None, None
            for subdir in subdirs:
                subdir_files = list(subdir.glob('*.h5')) + list(subdir.glob('*.hdf5'))
                if subdir.stem == 'train':
                    train = subdir_files
                elif subdir.stem == 'test':
                    test = subdir_files
                elif subdir.stem == 'val':
                    val = subdir_files
            if train is None:
                print("You passed a directory with no h5 files and no train/ subdir!")
                sys.exit(1)
            elif test is None and val is None:
                print("You passed a directory with no test/ or val/ subdir!")
                sys.exit(1)
            elif test is None and val is not None:
                print("You passed a directory with a val/ directory but no test/, setting test set = val set")
                test = val
            elif test is not None and val is None:
                print("You passed a directory with a test/ directory but no val/, setting val set = test set")
                val = test
            return train, val, test
        else:
            n_train_files = int(n_all_files * (1 - val_split - test_split))
            n_val_files = int(n_all_files * val_split)
            return all_files[:n_train_files], all_files[n_train_files:n_train_files+n_val_files], all_files[n_train_files+n_val_files:]

    def make_dataset(self, fnames, coincident, mode):
        return Hdf5TimeSeriesDataset(
            fnames,
            channels=self.ifos,
            kernel_length=self.kernel_length,
            fduration=self.fduration,
            psd_length=self.psd_length,
            sample_rate=self.sample_rate,
            batch_size=self.batch_size,
            batches_per_epoch=self.batches_per_epoch,
            coincident=coincident,
            mode=mode,
            glitch_root=self.glitch_root,
            ifos=self.ifos,
        )

    def setup(self, stage=None):
        if stage in ("fit", None):

            train_clean_dataset = self. make_dataset(
                self.train_fnames,
                coincident=False,
                mode="clean"
            )

            val_clean_dataset = self. make_dataset(
                self.val_fnames,
                coincident=False,
                mode="clean"
            )

            train_glitch_dataset = self. make_dataset(
                self.train_fnames,
                coincident=True,
                mode="glitch"
            )

            val_glitch_dataset = self. make_dataset(
                self.val_fnames,
                coincident=True,
                mode="glitch"
            )

            # Wrap both datasets in the paired dataset
            self.train_paired_dataset = CleanGlitchPairedDataset(
                train_clean_dataset,
                train_glitch_dataset
            )

            self.val_paired_dataset = CleanGlitchPairedDataset(
                val_clean_dataset,
                val_glitch_dataset
            )

        if stage == "test":
            test_clean_dataset = self. make_dataset(
                self.test_fnames,
                coincident=False,
                mode="clean"
            )

            test_glitch_dataset = self. make_dataset(
                self.test_fnames,
                coincident=True,
                mode="glitch"
            )

            self.test_paired_dataset = CleanGlitchPairedDataset(
                test_clean_dataset,
                test_glitch_dataset
            )

    def train_dataloader(self):
        return torch.utils.data.DataLoader(self.train_paired_dataset, batch_size=None)

    def val_dataloader(self):
        return torch.utils.data.DataLoader(self.val_paired_dataset, batch_size=None)

    def test_dataloader(self):
        return torch.utils.data.DataLoader(self.test_paired_dataset, batch_size=None)

    def get_logger(self):
        logger_name = 'GwakBaseDataloader'
        logger = logging.getLogger(logger_name)
        logger.setLevel(logging.INFO)
        return logger

    def whiten(self, batch):

        # split batch into psd data and data to be whitened
        split_size = int((self.kernel_length + self.fduration) * self.sample_rate)
        splits = [batch.size(-1) - split_size, split_size]
        psd_data, batch = torch.split(batch, splits, dim=-1)

        # psd estimator
        # takes tensor of shape (batch_size, num_ifos, psd_length)
        spectral_density = SpectralDensity(
            self.sample_rate,
            self.fftlength,
            average = 'median'
        )
        spectral_density = spectral_density.to('cuda') if torch.cuda.is_available() else spectral_density

        # calculate psds
        psds = spectral_density(psd_data.double())

        # create whitener
        whitener = Whiten(
            self.fduration,
            self.sample_rate,
            highpass = 30,
        )
        whitener = whitener.to('cuda') if torch.cuda.is_available() else whitener

        whitened = whitener(batch.double(), psds.double())

        # normalize the input data
        stds = torch.std(whitened, dim=-1, keepdim=True)
        whitened = whitened / stds

        return whitened

    def on_after_batch_transfer(self, batch, dataloader_idx):

        if self.trainer.training or self.trainer.validating or self.trainer.sanity_checking:
            # unpack the batch
            clean_batch, glitch_batch = batch
            # Mix the clean and glitch data
            clean_batch[int(self.batch_size/2):] = glitch_batch[:int(self.batch_size/2)]
            # whiten
            batch = self.whiten(clean_batch)

            if self.trainer.training and (self.data_saving_file is not None):

                step_name = f"Training/Step_{self.trainer.global_step:06d}_BK"
                self.data_group.create_dataset(step_name, data = batch.cpu())

            if self.trainer.validating and (self.data_saving_file is not None):

                step_name = f"Validation/Step_{self.trainer.global_validation_step:06d}_BK"
                self.data_group.create_dataset(step_name, data = batch.cpu())

            return batch

    def generate_waveforms(self, batch_size, parameters=None, ra=None, dec=None):
        pass

    def inject(self, batch, waveforms):
        pass


class GwakBaseDataloader(pl.LightningDataModule):

    def __init__(
        self,
        data_dir: Path,
        sample_rate: int,
        kernel_length: float, # how many data points
        psd_length: int, # for whitening
        fduration: int,
        fftlength: int,
        batch_size: int,
        batches_per_epoch: int,
        num_workers: int,
        glitch_root: Path = None,
        data_saving_file: Path = None,
        ifos: str = 'HL',
        remake_cache: bool = False, # whether to remake the glitch cache file for the h5s
    ):
        super().__init__()
        self.train_fnames, self.val_fnames, self.test_fnames = self.train_val_test_split(data_dir)
        self.sample_rate = sample_rate
        self.kernel_length = kernel_length
        self.psd_length = psd_length
        self.fduration = fduration
        self.fftlength = fftlength
        self.batch_size = batch_size
        self.batches_per_epoch = batches_per_epoch
        self.num_workers = num_workers
        self.glitch_root = glitch_root
        self.data_saving_file = data_saving_file
        self.remake_cache = remake_cache
        if type(ifos) == list:
            self.ifos = ifos
        else:
            self.ifos = [f'{ifo}1' for ifo in ifos]
            if self.ifos not in [['H1', 'L1'], ['H1', 'V1'], ['L1', 'V1'], ['H1', 'L1', 'V1']]:
                print(f"Unrecognized ifo configuration {self.ifos}, please specify a valid one")
                sys.exit(1)
        print("ifos are", self.ifos)
        print("data dir is", data_dir)

        if self.data_saving_file is not None:
            Path(self.data_saving_file.parents[0]).mkdir(parents=True, exist_ok=True)
            self.data_group = h5py.File(self.data_saving_file, "w")

        self._logger = self.get_logger()

        # define a config dictionary that we can manipulate downstream for signal-specific kwargs
        # to be used for e.g. additional kwargs for each signal type needed for waveform generation
        self.config = {
            "sample_rate": sample_rate,
            "kernel_length": kernel_length,
            "psd_length": psd_length,
            "fduration": fduration,
            "fftlength": fftlength,
        }

    def train_val_test_split(self, data_dir, val_split=0.1, test_split=0.1):
        all_files = list(Path(data_dir).glob('*.h5')) + list(Path(data_dir).glob('*.hdf5'))
        all_files = sorted(all_files)
        n_all_files = len(all_files)
        # adding handling for the case where data_dir has subdirs for train/test/val
        if n_all_files == 0:
            subdirs = list(Path(data_dir).glob('*'))
            train, test, val = None, None, None
            for subdir in subdirs:
                subdir_files = list(subdir.glob('*.h5')) + list(subdir.glob('*.hdf5'))
                if subdir.stem == 'train':
                    train = subdir_files
                elif subdir.stem == 'test':
                    test = subdir_files
                elif subdir.stem == 'val':
                    val = subdir_files
            if train is None:
                print("You passed a directory with no h5 files and no train/ subdir!")
                sys.exit(1)
            elif test is None and val is None:
                print("You passed a directory with no test/ or val/ subdir!")
                sys.exit(1)
            elif test is None and val is not None:
                print("You passed a directory with a val/ directory but no test/, setting test set = val set")
                test = val
            elif test is not None and val is None:
                print("You passed a directory with a test/ directory but no val/, setting val set = test set")
                val = test
            return train, val, test
        else:
            n_train_files = int(n_all_files * (1 - val_split - test_split))
            n_val_files = int(n_all_files * val_split)
            return all_files[:n_train_files], all_files[n_train_files:n_train_files+n_val_files], all_files[n_train_files+n_val_files:]


    def train_dataloader(self):

        dataset = Hdf5TimeSeriesDataset(
                self.train_fnames,
                channels=self.ifos,
                kernel_length=self.kernel_length,
                fduration=self.fduration,
                psd_length=self.psd_length,
                sample_rate=self.sample_rate,
                batch_size=self.batch_size,
                batches_per_epoch=self.batches_per_epoch,
                coincident=False,
                mode='clean',
                glitch_root=self.glitch_root,
                ifos=self.ifos,
                remake_cache=self.remake_cache
            )
        dataloader = torch.utils.data.DataLoader(
            dataset, num_workers=self.num_workers, pin_memory=False
        )
        return dataloader

    def val_dataloader(self):

        dataset = Hdf5TimeSeriesDataset(
            self.val_fnames,
            channels=self.ifos,
            kernel_length=self.kernel_length,
            fduration=self.fduration,
            psd_length=self.psd_length,
            sample_rate=self.sample_rate,
            batch_size=self.batch_size,
            batches_per_epoch=self.batches_per_epoch,
            coincident=False,
            mode='clean',
            glitch_root=self.glitch_root,
            ifos=self.ifos,
            remake_cache=self.remake_cache
        )
        dataloader = torch.utils.data.DataLoader(
            dataset, num_workers=self.num_workers, pin_memory=False
        )

        return dataloader

    def test_dataloader(self):
        dataset = Hdf5TimeSeriesDataset(
            self.test_fnames,
            channels=self.ifos,
            kernel_length=self.kernel_length,
            fduration=self.fduration,
            psd_length=self.psd_length,
            sample_rate=self.sample_rate,
            batch_size=self.batch_size,
            batches_per_epoch=self.batches_per_epoch,
            coincident=False,
            mode='clean',
            glitch_root=self.glitch_root,
            ifos=self.ifos,
            remake_cache=self.remake_cache
        )
        dataloader = torch.utils.data.DataLoader(
            dataset, num_workers=self.num_workers, pin_memory=False
        )
        return dataloader

    def get_logger(self):
        logger_name = 'GwakBaseDataloader'
        logger = logging.getLogger(logger_name)
        logger.setLevel(logging.INFO)
        return logger

    def whiten(self, batch):

        # split batch into psd data and data to be whitened
        split_size = int((self.kernel_length + self.fduration) * self.sample_rate)
        splits = [batch.size(-1) - split_size, split_size]
        psd_data, batch = torch.split(batch, splits, dim=-1)

        # psd estimator
        # takes tensor of shape (batch_size, num_ifos, psd_length)
        spectral_density = SpectralDensity(
            self.sample_rate,
            self.fftlength,
            average = 'median'
        )
        spectral_density = spectral_density.to('cuda') if torch.cuda.is_available() else spectral_density

        # calculate psds
        psds = spectral_density(psd_data.double())

        # create whitener
        whitener = Whiten(
            self.fduration,
            self.sample_rate,
            highpass = 30,
        )
        whitener = whitener.to('cuda') if torch.cuda.is_available() else whitener

        whitened = whitener(batch.double(), psds.double())

        # normalize the input data
        stds = torch.std(whitened, dim=-1, keepdim=True)
        whitened = whitened / stds

        return whitened

    def on_after_batch_transfer(self, batch, dataloader_idx):

        if self.trainer.training or self.trainer.validating or self.trainer.sanity_checking:
            # unpack the batch
            [batch] = batch
            # inject waveforms; maybe also whiten data preprocess etc..
            batch = self.whiten(batch)

            if self.trainer.training and (self.data_saving_file is not None):

                step_name = f"Training/Step_{self.trainer.global_step:06d}_BK"
                self.data_group.create_dataset(step_name, data = batch.cpu())

            if self.trainer.validating and (self.data_saving_file is not None):

                step_name = f"Validation/Step_{self.trainer.global_validation_step:06d}_BK"
                self.data_group.create_dataset(step_name, data = batch.cpu())

            return batch

    def generate_waveforms(self, batch_size, parameters=None, ra=None, dec=None):
        pass

    def inject(self, batch, waveforms):
        pass


class SignalDataloader(GwakBaseDataloader):
    def __init__(
        self,
        signal_classes, # string names of signal class(es) desired
        priors, # priors for each class
        waveforms, # waveforms for each class
        extra_kwargs, # any additional kwargs a particular signal needs to generate waveforms (e.g. ringdown duration)
        cache_dir: Optional[str] = None,
        *args,

        loader_mode: str = "clean",
        fakeGlitch_types: Optional[List[str]] = None, # if we want to specify set of signals for fakeGlitch generation, otherwise use all available
        anneal_snr: bool = False, # whether to anneal the SNR of the generated waveforms (curriculum learning
        snr_prior: Union[TransformedDistribution,Distribution],
        snr_init_factor: float = 1.0, # initial multiplier for SNR if we are annealing it i.e. curriculum learning
        snr_anneal_epochs: float = 10, # number of epochs to anneal SNR over
        **kwargs
    ):
        super().__init__(*args, **kwargs)
        self.signal_classes = signal_classes if type(signal_classes) == list else [signal_classes]
        self.num_classes = len(signal_classes)
        self.waveforms = waveforms if type(waveforms) == list else [waveforms]
        self.priors = priors if type(priors) == list else [priors]
        self.extra_kwargs = extra_kwargs if type(extra_kwargs) == list else [extra_kwargs]
        self.loader_mode = loader_mode
        self.anneal_snr = anneal_snr
        self.snr_init_factor = snr_init_factor
        self.snr_anneal_epochs = snr_anneal_epochs
        self.has_glitch = "Glitch" in self.signal_classes
        self.cache_dir = cache_dir

        self.all_signal_labels = {
            "SineGaussian":1,
            "BBH":2,
            "Gaussian":3,
            "Cusp":4,
            "Kink":4,
            "KinkKink":4,
            "WhiteNoiseBurst":5,
            "CCSN":6,
            "Background":7,
            "Glitch":7,
            "FakeGlitch":8,
            "MultiSineGaussian":9
        }
        self.all_signal_label_names = {
            1:"SineGaussian",
            2:"BBH",
            3:"Gaussian",
            4:"Strings (Cusp/Kink/2Kink)",
            5:"WhiteNoiseBurst",
            6:"CCSN",
            7:"Bkg/Glitch",
            8:"FakeGlitch",
            9:"MultiSineGaussian"
        }

        self.signal_configs = []
        for i in range(len(signal_classes)):
            signal_config = copy.deepcopy(self.config)
            if extra_kwargs[i] is not None:
                signal_config.update(extra_kwargs[i])
            self.signal_configs.append(signal_config)

        # Projection parameters
        self.ra_prior =  Uniform(0, 2*torch.pi)
        self.dec_prior = Cosine(-np.pi/2, torch.pi/2)
        self.phic_prior = Uniform(0, 2 * torch.pi)

        # CCSN second-derivitive waveform data if using
        file_path = Path(__file__).resolve()
        self.ccsn_dict = load_h5_as_dict(
            chosen_signals=file_path.parents[1] / "data/configs/ccsn.yaml",
            # if sam:
            # source_file=Path("/n/holystore01/LABS/iaifi_lab/Lab/sambt/LIGO/gwak-dlc/Resampled/")
            # else:
            #source_file=Path("../gwak-dlc/Resampled") # path to submodule
            source_file=Path(file_path.parents[2] / "gwak-dlc/Resampled/")
        )
        self.generate_waveforms_ccsn = CCSN_Injector(
            ifos=self.ifos,
            signals_dict=self.ccsn_dict,
            sample_rate=self.sample_rate,
            sample_duration=0.5,
            buffer_duration=2.5
        )

        # compute number of events to generate per class per batch
        self.num_per_class = self.num_classes * [self.batch_size//self.num_classes]
        for i in range(self.batch_size % self.num_classes):
            self.num_per_class[i] += 1

        # new computation for when several classes have the same label (e.g. merging strings)
        uniq,counts = np.unique([self.all_signal_labels[signal_class] for signal_class in self.signal_classes], return_counts=True)
        frac_per_label = 1.0/len(uniq)
        counts_per_label = {}
        for label,ct in zip(uniq,counts):
            frac = 1.0 / ct
            counts_per_label[label] = floor(frac*frac_per_label*self.batch_size)
        self.num_per_class = [counts_per_label[self.all_signal_labels[signal_class]] for signal_class in self.signal_classes]
        if np.sum(self.num_per_class) != self.batch_size:
            if np.sum(self.num_per_class) > self.batch_size:
                extra = np.sum(self.num_per_class) - self.batch_size
                for i in range(extra):
                    self.num_per_class[i] -= 1
            else:
                deficit = self.batch_size - np.sum(self.num_per_class)
                for i in range(deficit):
                    self.num_per_class[i] += 1
        
        # save correspondence between numerical labels and signal names
        # convention is label 1 = first signal, label 2 = second signal, etc.
        #class_labels = [i+1 for i in range(self.num_classes)]
        #if self.data_saving_file is not None:
        #    self.data_group.create_dataset("class_label_numbers",data=np.array(class_labels))
        #    self.data_group["class_label_names"] = self.signal_classes

        # make a list of signals we can use for "fake" glitch generation
        # i.e. where we populate one ifo with a signal and the other with nothing
        # use only signals for which waveforms/priors are easy
        if "FakeGlitch" in self.signal_classes:
            fakeGlitch_config = copy.deepcopy(self.config)
            fakeGlitch_config['ringdown_duration'] = 0.9 # need to set this by hand if there are BBHs included in fake glitch set
            self.fakeGlitchMaker = FakeGlitchMaker(config=fakeGlitch_config,signals=fakeGlitch_types)

        self.snr_prior = snr_prior
        rescaler = SnrRescaler_Online(
            sample_rate = self.sample_rate,
            highpass = 30,
        )
        self.rescaler = rescaler.to('cuda') if torch.cuda.is_available() else rescaler

    def get_snr_factor(self,current_epoch):
        f = (1.0/self.snr_init_factor)**(1.0/self.snr_anneal_epochs)
        if current_epoch <= self.snr_anneal_epochs:
            #m = (1.0 - self.snr_init_factor)/self.snr_anneal_epochs
            #snr_factor = m*current_epoch + self.snr_init_factor
            snr_factor = (f**current_epoch)*self.snr_init_factor
        else:
            snr_factor = 1.0
        return snr_factor

    def make_dataset(self, fnames, coincident, mode):
        if mode == "glitch":
            batch_size = self.num_per_class[self.signal_classes.index("Glitch")]
        else:
            batch_size = self.batch_size
        return Hdf5TimeSeriesDataset(
            fnames,
            channels=self.ifos,
            kernel_length=self.kernel_length,
            fduration=self.fduration,
            psd_length=self.psd_length,
            sample_rate=self.sample_rate,
            batch_size=batch_size,
            batches_per_epoch=self.batches_per_epoch,
            coincident=coincident,
            mode=mode,
            glitch_root=self.glitch_root,
            ifos=self.ifos,
            remake_cache=self.remake_cache,
            cache_dir=self.cache_dir,
        )

    def train_dataloader(self):
        train_clean_dataset = self.make_dataset(
            self.train_fnames,
            coincident=False,
            mode=self.loader_mode
        )
        if self.has_glitch:
            train_glitch_dataset = self.make_dataset(
                self.train_fnames,
                coincident=True,
                mode="glitch"
            )
        else:
            train_glitch_dataset = None
        train_paired_dataset = CleanGlitchPairedDataset(train_clean_dataset, train_glitch_dataset)
        return torch.utils.data.DataLoader(train_paired_dataset, batch_size=None)

    def val_dataloader(self):
        val_clean_dataset = self.make_dataset(
            self.val_fnames,
            coincident=False,
            mode=self.loader_mode
        )
        if self.has_glitch:
            val_glitch_dataset = self.make_dataset(
                self.val_fnames,
                coincident=True,
                mode="glitch"
            )
        else:
            val_glitch_dataset = None
        val_paired_dataset = CleanGlitchPairedDataset(val_clean_dataset, val_glitch_dataset)
        return torch.utils.data.DataLoader(val_paired_dataset, batch_size=None)

    def test_dataloader(self):
        test_clean_dataset = self.make_dataset(
            self.test_fnames,
            coincident=False,
            mode=self.loader_mode
        )
        if self.has_glitch:
            test_glitch_dataset = self.make_dataset(
                self.test_fnames,
                coincident=True,
                mode="glitch"
            )
        else:
            test_glitch_dataset = None
        test_paired_dataset = CleanGlitchPairedDataset(test_clean_dataset,test_glitch_dataset)
        return torch.utils.data.DataLoader(test_paired_dataset, batch_size=None)

    def generate_waveforms(self, batch_size, parameters=None, ras=None, decs=None):
        all_responses = []
        output_params = [] if parameters is None else parameters
        output_ras = [] if ras is None else ras
        output_decs = [] if decs is None else decs
        output_phics = []
        for i, signal_class in enumerate(self.signal_classes):
            #print("Generating waveforms for class:", signal_class)
            if signal_class == 'BBH':

                responses, params, ra, dec, phic = generate_waveforms_bbh(
                    self.num_per_class[i],
                    self.priors[i],
                    self.waveforms[i],
                    self,
                    self.signal_configs[i],
                    self.ifos,
                    parameters=parameters[i] if parameters is not None else None,
                    ra=ras[i] if ras is not None else None,
                    dec=decs[i] if decs is not None else None
                )
            elif signal_class == "CCSN":
                responses, dec, phic = self.generate_waveforms_ccsn(
                    total_counts=self.num_per_class[i]
                )
                params, ra = None, None
            elif signal_class in ["Background", "Glitch"]:
                #self._logger.info("Using no waveform generator")
                responses, params, ra, dec, phic = None, None, None, None, None
            elif signal_class == "FakeGlitch":
                #self._logger.info("Using FakeGlitch waveform generator")
                responses, params, ra, dec, phic = self.fakeGlitchMaker.generate_waveforms(self.num_per_class[i],self,self.ifos)
                # responses: (B, F, T)
                for i in range(len(responses)):
                    B, F, T = responses[i].shape
                    # for each waveform randomly select one ifo to be nonzero
                    random_features = torch.randint(0, F, (B,))
                    # Create a mask of zeros, then put 1s in selected ifo for each waveform
                    mask = torch.zeros_like(responses[i])
                    mask[torch.arange(B), random_features, :] = 1.0
                    responses[i] = responses[i] * mask
            else:
                #self._logger.info("Using standard waveform generator")
                responses, params, ra, dec, phic = generate_waveforms_standard(
                    self.num_per_class[i],
                    self.priors[i],
                    self.waveforms[i],
                    self,
                    self.signal_configs[i],
                    self.ifos,
                    parameters=parameters[i] if parameters is not None else None,
                    ra=ras[i] if ras is not None else None,
                    dec=decs[i] if decs is not None else None
                )

            all_responses.append(responses)
            if parameters is None:
                output_params.append(params)
            if ras is None:
                output_ras.append(ra)
            if decs is None:
                output_decs.append(dec)
            output_phics.append(phic)

        return all_responses, output_params, output_ras, output_decs, output_phics

    def inject(self, batch, waveforms, output_snrs = False):

        # split batch into psd data and data to be whitened
        split_size = int((self.kernel_length + self.fduration) * self.sample_rate)
        splits = [batch.size(-1) - split_size, split_size]
        psd_data, batch = torch.split(batch, splits, dim=-1)

        # psd estimator
        # takes tensor of shape (batch_size, num_ifos, psd_length)
        spectral_density = SpectralDensity(
            self.sample_rate,
            self.fftlength,
            average = 'median'
        )
        spectral_density = spectral_density.to('cuda') if torch.cuda.is_available() else spectral_density

        # calculate psds
        psds = spectral_density(psd_data.double())
        if torch.any(torch.isnan(psds)):
            self._logger.info('psds fucked')
            
        # This part is preserved for reviewing SNR rescalser PR,
        # will remove after the PR been accepted. 
        # if self.anneal_snr:
        if self.snr_prior is None: 
            # if we are annealing the SNR, we need to scale the waveforms
            snr_factor = self.get_snr_factor(self.trainer.current_epoch)
            if waveforms is not None:
                waveforms = snr_factor * waveforms

        # Waveform padding
        if waveforms is not None:
            inj_len = waveforms.shape[-1]
            window_len = splits[1]

            # new implementation: center the window of length window_len
            # about the max amplitude point in the signal waveform
            max_channel = torch.max(torch.abs(waveforms),dim=1)[0] # get largest of [H1,L1] for every timestep
            imax = torch.argmax(max_channel,dim=1).cpu().numpy() # get index of largest time value
            waveforms = list(torch.unbind(waveforms,dim=0))
            left = window_len//2
            right = window_len - left

            for i in range(len(waveforms)):
                left_idx = imax[i] - left
                right_idx = imax[i] + right - 1
                left_pad = max(0,-left_idx)
                right_pad = max(0, -((inj_len-1)-right_idx))
                new_left_idx = max(0,left_idx)
                new_right_idx = left_pad + right_idx
                waveforms[i] = F.pad(waveforms[i], (left_pad, right_pad), mode='constant', value=0)[..., new_left_idx:new_right_idx+1].unsqueeze(0)
            waveforms = torch.cat(waveforms,dim=0)

            if torch.any(torch.isnan(waveforms)):
                self._logger.info('centered waveforms fucked')

            snr_factor = self.snr_prior.rsample((waveforms.shape[0],)).to(waveforms.device)
            rescaled_waveforms = self.rescaler.forward(
                responses=waveforms, 
                psds=psds,
                target_snrs=snr_factor
            )

            injected = batch + rescaled_waveforms
        else:
            injected = batch

        # create whitener
        whitener = Whiten(
            self.fduration,
            self.sample_rate,
            highpass = 30,
        )
        whitener = whitener.to('cuda') if torch.cuda.is_available() else whitener

        whitened = whitener(injected.double(), psds.double())
        if torch.any(torch.isnan(whitened)):
            self._logger.info('whitened fucked before dividing by std')

        psd_resample_size = 1+injected.shape[-1]//2 if injected.shape[-1] % 2 == 0 else (injected.shape[-1]+1)//2
        psds_resampled = F.interpolate(psds.double(), size=psd_resample_size, mode='linear', align_corners=False)

        snrs = torch.zeros(len(whitened)).to('cuda' if torch.cuda.is_available() else 'cpu')
        if waveforms is not None:
<<<<<<< HEAD
            snrs = compute_network_snr(rescaled_waveforms, psds_resampled, self.sample_rate)
=======
            snrs = snr_factor # compute_network_snr(rescaled_waveforms, psds_resampled, self.sample_rate)
>>>>>>> 963f40b4

        # normalize the input data
        stds = torch.std(whitened, dim=-1, keepdim=True)
        if torch.any(torch.isnan(stds)):
            self._logger.info('stds fucked (nan)')
        if torch.any(stds == 0):
            self._logger.info('stds fucked (zero)')
        whitened = whitened / stds

        if torch.any(torch.isnan(whitened)):
            self._logger.info('whitened fucked')

        if output_snrs:
            return whitened, snrs
        else:
            return whitened

    def multiInject(self,waveforms,batch):
        sub_batches = []
        idx_lo = 0
        for i in range(self.num_classes):
            if type(waveforms[i]) == list:
                # multiple waveforms for a given class: relevant for the fake glitch where it uses several classes
                whitened = []
                i1 = idx_lo
                for wf in waveforms[i]:
                    whitened.append(self.inject(batch[i1:i1+wf.shape[0]], wf))
                    i1 += wf.shape[0]
                whitened = torch.cat(whitened, dim=0)
            else:
                whitened = self.inject(batch[idx_lo:idx_lo+self.num_per_class[i]], waveforms[i])
            sub_batches.append(whitened)
            idx_lo += self.num_per_class[i]
            if torch.any(torch.isnan(sub_batches[-1])):
                self._logger.info(f'had a nan batch with class {self.signal_classes[i]}')
        batch = torch.cat(sub_batches)
        return batch

    def multiInject_SNR(self,waveforms,batch):
        sub_batches = []
        sub_batches_snr = []
        idx_lo = 0
        for i in range(self.num_classes):
            if type(waveforms[i]) == list:
                # multiple waveforms for a given class: relevant for the fake glitch where it uses several classes
                whitened = []
                snrs = []
                i1 = idx_lo
                for wf in waveforms[i]:
                    iw_, isnr_ = self.inject(batch[i1:i1+wf.shape[0]], wf, output_snrs=True)
                    whitened.append(iw_)
                    snrs.append(isnr_)
                    i1 += wf.shape[0]
                whitened = torch.cat(whitened, dim=0)
                snrs = torch.cat(snrs, dim=0)
            else:
                whitened, snrs = self.inject(batch[idx_lo:idx_lo+self.num_per_class[i]], waveforms[i], output_snrs=True)
            sub_batches.append(whitened)
            sub_batches_snr.append(snrs)
            idx_lo += self.num_per_class[i]
            if torch.any(torch.isnan(sub_batches[-1])):
                self._logger.info(f'had a nan batch with class {self.signal_classes[i]}')
        batch = torch.cat(sub_batches)
        snrs = torch.cat(sub_batches_snr)
        return batch, snrs


    def on_after_batch_transfer(self, batch, dataloader_idx, local_test=False):

        if local_test or self.trainer.training or self.trainer.validating or self.trainer.sanity_checking:
            clean_batch, glitch_batch = batch

            # generate waveforms (method also returns the params used to generate the waveforms; these are not used in vanilla loader but useful for augmentation loader)
            waveforms, params, ras, decs, phics = self.generate_waveforms(clean_batch.shape[0])

            for wf in waveforms:
                if wf is None:
                    continue
                if type(wf) == list:
                    for wff in wf:
                        if torch.any(torch.isnan(wff)):
                            self._logger.info('waveforms fucked')
                else:
                    if torch.any(torch.isnan(wf)):
                        self._logger.info('waveforms fucked')
            if torch.any(torch.isnan(clean_batch)):
                self._logger.info('batch fucked')
            # inject waveforms; maybe also whiten data preprocess etc..
            if local_test:
                _clean_batch, _snrs = self.multiInject_SNR(waveforms, clean_batch)
            else:
                _clean_batch = self.multiInject(waveforms, clean_batch)
            if self.has_glitch:
                #glitch_batch = self.multiInject(waveforms, glitch_batch)
                glitch_batch = self.inject(glitch_batch, waveforms[self.signal_classes.index("Glitch")])
            while torch.any(torch.isnan(_clean_batch)):
                self._logger.info('batch fucked after inject, regenerating')
                waveforms, params, ras, decs, phics = self.generate_waveforms(_clean_batch.shape[0])
                if local_test:
                    _clean_batch, _snrs = self.multiInject_SNR(waveforms, clean_batch)
                else:
                    _clean_batch = self.multiInject(waveforms, clean_batch)


            clean_batch = _clean_batch
            # new labeling scheme
            labels = torch.cat([self.all_signal_labels[c]*torch.ones(self.num_per_class[i]) for i,c in zip(np.arange(self.num_classes),self.signal_classes)])
            indexed_labels = torch.cat([(i+1)*torch.ones(self.num_per_class[i]) for i in range(self.num_classes)])
            labels = labels.to('cuda') if torch.cuda.is_available() else labels

            if "Glitch" in self.signal_classes:
                glitch_mask = (torch.where(indexed_labels == self.signal_classes.index("Glitch")+1))[0]
                #glitch_chunk = glitch_batch[:glitch_mask.shape[0]]
                clean_batch[glitch_mask] = glitch_batch # should now only load in exactly enough glitch events
            perm = torch.randperm(clean_batch.size(0)).to('cuda')
            perm = perm.to('cuda') if torch.cuda.is_available() else perm
            batch = clean_batch[perm]
            if local_test:
                snrs = _snrs[perm]
            labels = labels[perm]
            indexed_labels = indexed_labels.to('cuda') if torch.cuda.is_available() else indexed_labels
            indexed_labels = indexed_labels[perm]

        # a hack to use this function for plotting, outside of the plotting script
        if local_test:
            return batch, indexed_labels, snrs

        if self.trainer.training and (self.data_saving_file is not None):
            # Set a warning that when the global_step exceed 1e6,
            # the data will have duplications.
            # Replace this with a data saving function.
            for i,cls in enumerate(self.signal_classes):
                bk_step = f"Training/Step_{self.trainer.global_step:06d}_BK{cls}"
                inj_step = f"Training/Step_{self.trainer.global_step:06d}_INJ{cls}"
                label_step = f"Training/Step_{self.trainer.global_step:06d}_LABEL{cls}"
                prem_mask = torch.where(labels == self.signal_classes.index(cls) + 1)

                self.data_group.create_dataset(bk_step, data = batch[prem_mask].cpu())
                self.data_group.create_dataset(label_step, data = labels[prem_mask].cpu())
                if waveforms[i] is not None:
                    self.data_group.create_dataset(inj_step, data = waveforms[i].cpu())

        if self.trainer.validating and (self.data_saving_file is not None):
            for i,cls in enumerate(self.signal_classes):
                bk_step = f"Validation/Step_{self.trainer.global_validation_step:06d}_BK{cls}"
                inj_step = f"Validation/Step_{self.trainer.global_validation_step:06d}_INJ{cls}"
                label_step = f"Validation/Step_{self.trainer.global_validation_step:06d}_LAB{cls}"
                prem_mask = torch.where(labels == self.signal_classes.index(cls) + 1)

                self.data_group.create_dataset(bk_step, data = batch[prem_mask].cpu())
                self.data_group.create_dataset(label_step, data = labels[prem_mask].cpu())
                if waveforms[i] is not None:
                    self.data_group.create_dataset(inj_step, data = waveforms[i].cpu())

        return batch, labels,


class AugmentationSignalDataloader(SignalDataloader):
    def __init__(
            self,
            ra_prior=None,
            dec_prior=None,
            sky_location_augmentation=True,
            distance_augmentation=False,
            tc_augmentation=False,
            *args,
            **kwargs
        ):
        super().__init__(*args, **kwargs)

        # override default priors if provided
        if ra_prior is not None:
            self.ra_prior = ra_prior
        if dec_prior is not None:
            self.dec_prior = dec_prior

        self.sky_location_augmentation = sky_location_augmentation
        self.distance_augmentation = distance_augmentation
        self.tc_augmentation = tc_augmentation

    def on_after_batch_transfer(self, batch, dataloader_idx):

        if self.trainer.training or self.trainer.validating or self.trainer.sanity_checking:
            # unpack the batch
            [batch] = batch

            # generate waveforms with one set of parameters
            waveforms_aug0, params, ras, decs, phics = self.generate_waveforms(batch.shape[0])

            # resample various parameters depending on augmentation settings
            if self.sky_location_augmentation:
                for i in range(self.num_classes):
                    ras[i] = self.ra_prior.sample((self.num_per_class[i],))
                    decs[i] = self.dec_prior.sample((self.num_per_class[i],))
            if self.distance_augmentation:
                for i in range(self.num_classes):
                    params[i]['distance'] = self.priors[i].sample(self.num_per_class[i])['distance']
            if self.tc_augmentation:
                pass # not sure what this one is meant to be, but it wasn't implemented yet

            # generate another set of waveforms with augmented parameters
            waveforms_aug1, _, _, _, _ = self.generate_waveforms(batch.shape[0], parameters=params, ras=ras, decs=decs)

            # inject waveforms; maybe also whiten data preprocess etc..

            batch_aug0 = self.multiInject(batch, waveforms_aug0)
            batch_aug1 = self.multiInject(batch, waveforms_aug1)
            batch = torch.stack([batch_aug0, batch_aug1])
            labels = torch.cat([(i+1)*torch.ones(self.num_per_class[i]) for i in range(self.num_classes)])
            labels = labels.to('cuda') if torch.cuda.is_available() else labels

            if self.trainer.training and (self.data_saving_file is not None):

                # Set a warning that when the global_step exceed 1e6,
                # the data will have duplications.
                # Replace this with a data saving function.
                bk_step = f"Training/Step_{self.trainer.global_step:06d}_BK"
                inj_step = f"Training/Step_{self.trainer.global_step:06d}_INJ"
                label_step = f"Training/Step_{self.trainer.global_step:06d}_LABEL"

                self.data_group.create_dataset(bk_step, data = batch.cpu())
                self.data_group.create_dataset(inj_step, data = waveforms.cpu())
                self.data_group.create_dataset(label_step, data = labels.cpu())

            if self.trainer.validating and (self.data_saving_file is not None):

                bk_step = f"Validation/Step_{self.trainer.global_validation_step:06d}_BK"
                inj_step = f"Validation/Step_{self.trainer.global_validation_step:06d}_INJ"
                label_step = f"Validation/Step_{self.trainer.global_validation_step:06d}_LAB"

                self.data_group.create_dataset(bk_step, data = batch.cpu())
                self.data_group.create_dataset(inj_step, data = waveforms.cpu())
                self.data_group.create_dataset(label_step, data = labels.cpu())

            return batch, labels



def generate_waveforms_standard(
    batch_size,
    prior,
    waveform,
    loader,
    config,
    ifos,
    parameters=None,
    ra=None,
    dec=None
):
    # get detector orientations
    tensors, vertices = get_ifo_geometry(*ifos)

    # sample from prior and generate waveforms
    if parameters is None:
        parameters = prior.sample(batch_size) # dict[str, torch.tensor]
    if ra is None:
        ra = loader.ra_prior.sample((batch_size,))
    if dec is None:
        dec = loader.dec_prior.sample((batch_size,))
    phic = loader.phic_prior.sample((batch_size,))

    cross, plus = waveform(**parameters)

    # compute detector responses
    responses = compute_observed_strain(
        dec,
        phic,
        ra,
        tensors,
        vertices,
        config['sample_rate'],
        cross=cross.float(),
        plus=plus.float()
    )
    responses = responses.to('cuda') if torch.cuda.is_available() else responses

    return responses, parameters, ra, dec, phic

def generate_waveforms_bbh(
    batch_size,
    prior,
    waveform,
    loader,
    config,
    ifos,
    parameters=None,
    ra=None,
    dec=None
):
    # get detector orientations
    tensors, vertices = get_ifo_geometry(*ifos)

    if parameters is None:
        # sample from prior and generate waveforms
        parameters = prior.sample(batch_size) # dict[str, torch.tensor]
    if ra is None:
        ra = loader.ra_prior.sample((batch_size,))
    if dec is None:
        dec = loader.dec_prior.sample((batch_size,))

    cross, plus = waveform(**parameters)
    cross, plus = torch.fft.irfft(cross), torch.fft.irfft(plus)
    # Normalization
    cross *= config['sample_rate']
    plus *= config['sample_rate']

    # roll the waveforms to join
    # the coalescence and ringdown
    ringdown_size = int(config['ringdown_duration'] * config['sample_rate'])
    cross = torch.roll(cross, -ringdown_size, dims=-1)
    plus = torch.roll(plus, -ringdown_size, dims=-1)


    # compute detector responses
    responses = compute_observed_strain(
        # parameters['dec'],
        dec,
        parameters['phic'], # psi
        # parameters['ra'],
        ra,
        tensors,
        vertices,
        config['sample_rate'],
        cross=cross.float(),
        plus=plus.float()
    )
    responses = responses.to('cuda') if torch.cuda.is_available() else responses

    return responses, parameters, ra, dec, parameters['phic']


def load_h5_as_dict(
    chosen_signals: Path,
    source_file: Path
)-> dict:
    """Open up a buffer to load in different CCSN wavefroms.

    Args:
        chosen_signals (Path): A file with names of each wavefrom.
        source_file (Path): The path that contains reasmpled raw waveform.

    Returns:
        dict: Time and resampled SQDM of Each waveform
    """
    with open(chosen_signals) as f:
        selected_ccsn = yaml.load(f, Loader=yaml.SafeLoader)

    source_file = Path(source_file)

    grand_dict = {}
    ccsn_list = []

    for key in selected_ccsn.keys():

        for name in selected_ccsn[key]:
            ccsn_list.append(f"{key}/{name}")

    for name in ccsn_list:

        with h5py.File(source_file/ f'{name}.h5', 'r', locking=False) as h:

            time = np.array(h['time'][:])
            quad_moment = h['quad_moment'][:]

        grand_dict[name] =  [time, quad_moment]

    return grand_dict

def get_hp_hc_from_q2ij(
    q2ij,
    theta: np.ndarray,
    phi: np.ndarray
):

    '''
    The orientation of GW emition is given by theta, phi
    '''

    hp =\
        q2ij[:,0,0]*(np.cos(theta)**2*np.cos(phi)**2 - np.sin(phi)**2).reshape(-1, 1)\
        + q2ij[:,1,1]*(np.cos(theta)**2*np.sin(phi)**2 - np.cos(phi)**2).reshape(-1, 1)\
        + q2ij[:,2,2]*(np.sin(theta)**2).reshape(-1, 1)\
        + q2ij[:,0,1]*(np.cos(theta)**2*np.sin(2*phi) - np.sin(2*phi)).reshape(-1, 1)\
        - q2ij[:,1,2]*(np.sin(2*theta)*np.sin(phi)).reshape(-1, 1)\
        - q2ij[:,2,0]*(np.sin(2*theta)*np.cos(phi)).reshape(-1, 1)

    hc = 2*(
        - q2ij[:,0,0]*(np.cos(theta)*np.sin(phi)*np.cos(phi)).reshape(-1, 1)
        + q2ij[:,1,1]*(np.cos(theta)*np.sin(phi)*np.cos(phi)).reshape(-1, 1)
        + q2ij[:,0,1]*(np.cos(theta)*np.cos(2*phi)).reshape(-1, 1)
        - q2ij[:,1,2]*(np.sin(theta)*np.cos(phi)).reshape(-1, 1)
        + q2ij[:,2,0]*(np.sin(theta)*np.sin(phi)).reshape(-1, 1)
    )

    return hp, hc

def padding(
    time,
    hp,
    hc,
    distance,
    sample_kernel = 3,
    sample_rate = 4096,
    time_shift = -0.15, # shift zero to distination time
):

    # Two polarization
    signal = np.zeros([hp.shape[0], 2, int(sample_kernel * sample_rate)])

    half_kernel_idx = int(sample_kernel * sample_rate/2)
    time_shift_idx = int(time_shift * sample_rate)
    t0_idx = int(time[0] * sample_rate)

    start = half_kernel_idx + t0_idx + time_shift_idx
    end = half_kernel_idx + t0_idx + time.shape[0] + time_shift_idx

    signal[:, 0, start:end] = hp / distance.reshape(-1, 1)
    signal[:, 1, start:end] = hc / distance.reshape(-1, 1)

    return signal

from ml4gw import gw
from ml4gw.distributions import PowerLaw
from ml4gw.transforms import SnrRescaler
class CCSN_Injector:

    def __init__(
        self,
        ifos,
        signals_dict,
        sample_rate,
        sample_duration,
        buffer_duration = 4,
        off_set = 0.15,
        time_shift = -0.2
    ):

        self.tensors, self.vertices = gw.get_ifo_geometry(*ifos)

        self.signals = signals_dict
        self.ccsn_list = list(self.signals.keys())

        self.sample_rate = sample_rate
        self.sample_duration = sample_duration
        self.buffer_duration = buffer_duration
        self.off_set = off_set
        self.time_shift = time_shift
        self.kernel_length = int(sample_duration * sample_rate)
        self.buffer_length = int(buffer_duration * sample_rate)
        self.max_center_offset = int((buffer_duration/2 - sample_duration - off_set) * sample_rate)

        if off_set <= -time_shift:

            logging.info(f"Core bounce siganl may leak out of sample kernel by {-time_shift - off_set}")

    def __call__(
        self,
        total_counts # batch_size
    ):

        ccsn_num = len(self.ccsn_list)
        ccsn_sample = np.random.choice(ccsn_num, total_counts)
        ccsn_counts = np.eye(ccsn_num)[ccsn_sample].sum(0).astype("int")
        X = torch.empty((total_counts, 2, self.buffer_length))
        ccsne_agg_count = 0

        for name, count in zip(self.ccsn_list, ccsn_counts):

            time = self.signals[name][0]
            quad_moment = torch.Tensor(self.signals[name][1]) * 10

            theta = torch.Tensor(np.random.uniform(0, np.pi, count))
            phi = torch.Tensor(np.random.uniform(0, 2*np.pi, count))

            hp, hc = get_hp_hc_from_q2ij(
                quad_moment,
                theta=theta,
                phi=phi
            )

            hp_hc = padding(
                time,
                hp,
                hc,
                np.random.uniform(1, 10, count),
                sample_kernel = self.buffer_duration,
                sample_rate = self.sample_rate,
                time_shift = self.time_shift, # Core-bounce will be at here
            )

            X[ccsne_agg_count:ccsne_agg_count+count, :, :] = torch.Tensor(hp_hc)


            ccsne_agg_count += count
        X = X[:, :, 2048:-2048]
        dec_distro = Cosine()
        psi_distro = Uniform(0, np.pi)
        phi_distro = Uniform(0, 2 * np.pi)

        dec = dec_distro.rsample(total_counts)
        psi = psi_distro.sample((total_counts,))
        phi = phi_distro.sample((total_counts,))

        ht = gw.compute_observed_strain(
            dec,
            psi,
            phi,
            detector_tensors=self.tensors,
            detector_vertices=self.vertices,
            sample_rate=self.sample_rate,
            plus=X[:,0,:],
            cross=X[:,1,:]
        )

        ht = ht.to('cuda') if torch.cuda.is_available() else ht


        return ht, dec, phi

from ml4gw.waveforms import MultiSineGaussian, IMRPhenomPv2, Gaussian, GenerateString, WhiteNoiseBurst
class FakeGlitchWaveform:
    def __init__(self,config,selected_signals=None):
        sample_rate = config['sample_rate']
        duration = config['fduration'] + config['kernel_length']
        all_wfs = {
            "MultiSineGaussian":MultiSineGaussian(sample_rate=sample_rate,duration=duration),
            "BBH":IMRPhenomPv2(),
            "Gaussian":Gaussian(sample_rate=sample_rate,duration=duration),
            "Cusp":GenerateString(sample_rate=sample_rate),
            "Kink":GenerateString(sample_rate=sample_rate),
            "Kinkkink":GenerateString(sample_rate=sample_rate),
            "WhiteNoiseBurst":WhiteNoiseBurst(sample_rate=sample_rate,duration=duration),
            "CCSN":WhiteNoiseBurst(sample_rate=sample_rate,duration=duration) # dummy value, not used for CCSN. we use Andy's custom implementation
        }
        if selected_signals is None:
            self.selected_signals = all_wfs.keys()
        else:
            self.selected_signals = selected_signals
        self.waveforms = {}
        for s in self.selected_signals:
            self.waveforms[s] = all_wfs[s]

class FakeGlitchMaker:
    def __init__(self, config, signals):
        self.prior = FakeGlitchPrior(selected_signals=signals)
        self.waveform = FakeGlitchWaveform(config,selected_signals=signals)
        self.config = config
        self.signals = self.prior.selected_signals

    def generate_waveforms(self,batch_size,loader,ifos):
        num_per = self.prior.num_per_signal(batch_size)
        all_responses = []
        all_params = []
        all_ras = []
        all_decs = []
        all_phics = []
        for i in range(len(self.signals)):
            signal_class = self.signals[i]
            num = num_per[i]
            prior = self.prior.selected_priors[signal_class]
            waveform = self.waveform.waveforms[signal_class]
            if signal_class == 'BBH':
                responses, params, ra, dec, phic = generate_waveforms_bbh(
                    num,
                    prior,
                    waveform,
                    loader,
                    self.config,
                    ifos,
                    parameters=None,
                    ra=None,
                    dec=None
                )
            elif signal_class == "CCSN":
                responses, dec, phic = loader.generate_waveforms_ccsn(
                    total_counts=num
                )
                params, ra = None, None
            else:
                responses, params, ra, dec, phic = generate_waveforms_standard(
                    num,
                    prior,
                    waveform,
                    loader,
                    self.config,
                    ifos,
                    parameters=None,
                    ra=None,
                    dec=None
                )
            all_responses.append(responses)
            all_params.append(params)
            all_ras.append(ra)
            all_decs.append(dec)
            all_phics.append(phic)
        return all_responses, all_params, all_ras, all_decs, all_phics<|MERGE_RESOLUTION|>--- conflicted
+++ resolved
@@ -898,11 +898,8 @@
 
         snrs = torch.zeros(len(whitened)).to('cuda' if torch.cuda.is_available() else 'cpu')
         if waveforms is not None:
-<<<<<<< HEAD
-            snrs = compute_network_snr(rescaled_waveforms, psds_resampled, self.sample_rate)
-=======
-            snrs = snr_factor # compute_network_snr(rescaled_waveforms, psds_resampled, self.sample_rate)
->>>>>>> 963f40b4
+            snrs = compute_network_snr(rescaled_waveforms, psds_resampled, self.sample_rate, highpass=30)
+
 
         # normalize the input data
         stds = torch.std(whitened, dim=-1, keepdim=True)
