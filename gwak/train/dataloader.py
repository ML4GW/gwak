--- conflicted
+++ resolved
@@ -670,11 +670,8 @@
             dec = loader.dec_prior.sample((batch_size,))
         phic = loader.phic_prior.sample((batch_size,))
 
-<<<<<<< HEAD
         cross, plus = waveform(**parameters)
-=======
-class BBHDataloader(SignalDataloader):
->>>>>>> ef15564a
+
 
         # compute detector responses
         responses = compute_observed_strain(
