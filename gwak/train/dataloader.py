import h5py
import yaml
import logging
import argparse
import numpy as np
from math import ceil, floor
from pathlib import Path
from typing import Callable, List, Optional, Union

import wandb
import torch
import torch.nn.functional as F
from torch.utils.data import TensorDataset, IterableDataset, DataLoader
import lightning.pytorch as pl
from lightning.pytorch.loggers import WandbLogger
from torch.utils.data import random_split

import ml4gw
from ml4gw.dataloading import Hdf5TimeSeriesDataset
<<<<<<< HEAD
from ml4gw.transforms import SpectralDensity, Whiten, SnrRescaler_Online
=======
from ml4gw.transforms import SpectralDensity, Whiten, SnrRescaler, SnrRescaler_Online
>>>>>>> 3772f6ed
from ml4gw.gw import compute_observed_strain, get_ifo_geometry, compute_network_snr

from torch.distributions.uniform import Uniform
from torch.distributions import TransformedDistribution, Distribution
from ml4gw.distributions import Cosine, PowerLaw, LogNormal, LogUniform

from gwak import data
from gwak.data.prior import FakeGlitchPrior
from abc import ABC
import copy
import sys

import threading
from queue import Queue
import time

class EmbeddingLoader(pl.LightningDataModule):
    def __init__(self, embedding_path, labels_path=None, c_path=None, val_split=0.2, batch_size=32, num_workers=0):
        super().__init__()
        self.embedding_path = Path(embedding_path)
        self.labels_path = Path(labels_path) if labels_path else None
        self.c_path = Path(c_path) if c_path else None
        self.val_split = val_split
        self.batch_size = batch_size
        self.num_workers = num_workers

    def setup(self, stage=None):
        x = torch.tensor(np.load(self.embedding_path), dtype=torch.float32)

        if self.c_path and self.c_path.exists():
            c = torch.tensor(np.load(self.c_path), dtype=torch.float32)
            assert len(x) == len(c), "x and c must have the same number of samples"
            dataset = TensorDataset(x, c)
        elif self.labels_path and self.labels_path.exists():
            l = torch.tensor(np.load(self.labels_path), dtype=torch.float32)
            assert len(x) == len(l), "x and l must have the same number of samples"
            dataset = TensorDataset(x, l)
        else:
            dataset = TensorDataset(x)

        val_size = int(len(dataset) * self.val_split)
        train_size = len(dataset) - val_size
        self.train_dataset, self.val_dataset = random_split(dataset, [train_size, val_size])

    def train_dataloader(self):
        return torch.utils.data.DataLoader(self.train_dataset, batch_size=self.batch_size, shuffle=True, num_workers=self.num_workers)

    def val_dataloader(self):
        return torch.utils.data.DataLoader(self.val_dataset, batch_size=self.batch_size, shuffle=False, num_workers=self.num_workers)

    def test_dataloader(self):
        return None


class CleanGlitchPairedDataset(torch.utils.data.IterableDataset):
    def __init__(self, clean_ds, glitch_ds):
        self.clean_ds = clean_ds
        self.glitch_ds = glitch_ds

    def __len__(self):
        return len(self.clean_ds)

    def __iter__(self):
        if self.glitch_ds is None:
            for clean_x in iter(self.clean_ds):
                yield clean_x, None
        else:
            for clean_x, glitch_x in zip(iter(self.clean_ds), iter(self.glitch_ds)):
                yield clean_x, glitch_x


class TimeSlidesDataloader(pl.LightningDataModule):

    def __init__(
        self,
        data_dir: Path,
        sample_rate: int,
        kernel_length: float, # how many data points
        psd_length: int, # for whitening
        fduration: int,
        fftlength: int,
        batch_size: int,
        batches_per_epoch: int,
        num_workers: int,
        glitch_root: Path,
        data_saving_file: Path = None,
        ifos: str = 'HL'
    ):
        super().__init__()
        self.train_fnames, self.val_fnames, self.test_fnames = self.train_val_test_split(data_dir)
        self.sample_rate = sample_rate
        self.kernel_length = kernel_length
        self.psd_length = psd_length
        self.fduration = fduration
        self.fftlength = fftlength
        self.batch_size = batch_size
        self.batches_per_epoch = batches_per_epoch
        self.num_workers = num_workers
        self.glitch_root = glitch_root
        self.data_saving_file = data_saving_file
        if type(ifos) == list:
            self.ifos = ifos
        else:
            self.ifos = [f'{ifo}1' for ifo in ifos]
            if self.ifos not in [['H1', 'L1'], ['H1', 'V1'], ['L1', 'V1'], ['H1', 'L1', 'V1']]:
                print(f"Unrecognized ifo configuration {self.ifos}, please specify a valid one")
                sys.exit(1)
        if self.data_saving_file is not None:
            Path(self.data_saving_file.parents[0]).mkdir(parents=True, exist_ok=True)
            self.data_group = h5py.File(self.data_saving_file, "w")

        self._logger = self.get_logger()

    def train_val_test_split(self, data_dir, val_split=0.1, test_split=0.1):
        all_files = list(Path(data_dir).glob('*.h5')) + list(Path(data_dir).glob('*.hdf5'))
        all_files = sorted(all_files)
        n_all_files = len(all_files)
        # adding handling for the case where data_dir has subdirs for train/test/val
        if n_all_files == 0:
            subdirs = list(Path(data_dir).glob('*'))
            train, test, val = None, None, None
            for subdir in subdirs:
                subdir_files = list(subdir.glob('*.h5')) + list(subdir.glob('*.hdf5'))
                if subdir.stem == 'train':
                    train = subdir_files
                elif subdir.stem == 'test':
                    test = subdir_files
                elif subdir.stem == 'val':
                    val = subdir_files
            if train is None:
                print("You passed a directory with no h5 files and no train/ subdir!")
                sys.exit(1)
            elif test is None and val is None:
                print("You passed a directory with no test/ or val/ subdir!")
                sys.exit(1)
            elif test is None and val is not None:
                print("You passed a directory with a val/ directory but no test/, setting test set = val set")
                test = val
            elif test is not None and val is None:
                print("You passed a directory with a test/ directory but no val/, setting val set = test set")
                val = test
            return train, val, test
        else:
            n_train_files = int(n_all_files * (1 - val_split - test_split))
            n_val_files = int(n_all_files * val_split)
            return all_files[:n_train_files], all_files[n_train_files:n_train_files+n_val_files], all_files[n_train_files+n_val_files:]

    def make_dataset(self, fnames, coincident, mode):
        return Hdf5TimeSeriesDataset(
            fnames,
            channels=self.ifos,
            kernel_length=self.kernel_length,
            fduration=self.fduration,
            psd_length=self.psd_length,
            sample_rate=self.sample_rate,
            batch_size=self.batch_size,
            batches_per_epoch=self.batches_per_epoch,
            coincident=coincident,
            mode=mode,
            glitch_root=self.glitch_root,
            ifos=self.ifos,
        )

    def setup(self, stage=None):
        if stage in ("fit", None):

            train_clean_dataset = self. make_dataset(
                self.train_fnames,
                coincident=False,
                mode="clean"
            )

            val_clean_dataset = self. make_dataset(
                self.val_fnames,
                coincident=False,
                mode="clean"
            )

            train_glitch_dataset = self. make_dataset(
                self.train_fnames,
                coincident=True,
                mode="glitch"
            )

            val_glitch_dataset = self. make_dataset(
                self.val_fnames,
                coincident=True,
                mode="glitch"
            )

            # Wrap both datasets in the paired dataset
            self.train_paired_dataset = CleanGlitchPairedDataset(
                train_clean_dataset,
                train_glitch_dataset
            )

            self.val_paired_dataset = CleanGlitchPairedDataset(
                val_clean_dataset,
                val_glitch_dataset
            )

        if stage == "test":
            test_clean_dataset = self. make_dataset(
                self.test_fnames,
                coincident=False,
                mode="clean"
            )

            test_glitch_dataset = self. make_dataset(
                self.test_fnames,
                coincident=True,
                mode="glitch"
            )

            self.test_paired_dataset = CleanGlitchPairedDataset(
                test_clean_dataset,
                test_glitch_dataset
            )

    def train_dataloader(self):
        return torch.utils.data.DataLoader(self.train_paired_dataset, batch_size=None)

    def val_dataloader(self):
        return torch.utils.data.DataLoader(self.val_paired_dataset, batch_size=None)

    def test_dataloader(self):
        return torch.utils.data.DataLoader(self.test_paired_dataset, batch_size=None)

    def get_logger(self):
        logger_name = 'GwakBaseDataloader'
        logger = logging.getLogger(logger_name)
        logger.setLevel(logging.INFO)
        return logger

    def whiten(self, batch):

        # split batch into psd data and data to be whitened
        split_size = int((self.kernel_length + self.fduration) * self.sample_rate)
        splits = [batch.size(-1) - split_size, split_size]
        psd_data, batch = torch.split(batch, splits, dim=-1)

        # psd estimator
        # takes tensor of shape (batch_size, num_ifos, psd_length)
        spectral_density = SpectralDensity(
            self.sample_rate,
            self.fftlength,
            average = 'median'
        )
        spectral_density = spectral_density.to('cuda') if torch.cuda.is_available() else spectral_density

        # calculate psds
        psds = spectral_density(psd_data.double())

        # create whitener
        whitener = Whiten(
            self.fduration,
            self.sample_rate,
            highpass = 30,
        )
        whitener = whitener.to('cuda') if torch.cuda.is_available() else whitener

        whitened = whitener(batch.double(), psds.double())

        # normalize the input data
        stds = torch.std(whitened, dim=-1, keepdim=True)
        whitened = whitened / stds

        return whitened

    def on_after_batch_transfer(self, batch, dataloader_idx):

        if self.trainer.training or self.trainer.validating or self.trainer.sanity_checking:
            # unpack the batch
            clean_batch, glitch_batch = batch
            # Mix the clean and glitch data
            clean_batch[int(self.batch_size/2):] = glitch_batch[:int(self.batch_size/2)]
            # whiten
            batch = self.whiten(clean_batch)

            if self.trainer.training and (self.data_saving_file is not None):

                step_name = f"Training/Step_{self.trainer.global_step:06d}_BK"
                self.data_group.create_dataset(step_name, data = batch.cpu())

            if self.trainer.validating and (self.data_saving_file is not None):

                step_name = f"Validation/Step_{self.trainer.global_validation_step:06d}_BK"
                self.data_group.create_dataset(step_name, data = batch.cpu())

            return batch

    def generate_waveforms(self, batch_size, parameters=None, ra=None, dec=None):
        pass

    def inject(self, batch, waveforms):
        pass


class GwakBaseDataloader(pl.LightningDataModule):

    def __init__(
        self,
        data_dir: Path,
        sample_rate: int,
        kernel_length: float, # how many data points
        psd_length: int, # for whitening
        fduration: int,
        fftlength: int,
        batch_size: int,
        batches_per_epoch: int,
        num_workers: int,
        glitch_root: Path = None,
        data_saving_file: Path = None,
        ifos: str = 'HL',
        remake_cache: bool = False, # whether to remake the glitch cache file for the h5s
    ):
        super().__init__()
        self.train_fnames, self.val_fnames, self.test_fnames = self.train_val_test_split(data_dir)
        self.sample_rate = sample_rate
        self.kernel_length = kernel_length
        self.psd_length = psd_length
        self.fduration = fduration
        self.fftlength = fftlength
        self.batch_size = batch_size
        self.batches_per_epoch = batches_per_epoch
        self.num_workers = num_workers
        self.glitch_root = glitch_root
        self.data_saving_file = data_saving_file
        self.remake_cache = remake_cache
        if type(ifos) == list:
            self.ifos = ifos
        else:
            self.ifos = [f'{ifo}1' for ifo in ifos]
            if self.ifos not in [['H1', 'L1'], ['H1', 'V1'], ['L1', 'V1'], ['H1', 'L1', 'V1']]:
                print(f"Unrecognized ifo configuration {self.ifos}, please specify a valid one")
                sys.exit(1)
        print("ifos are", self.ifos)
        print("data dir is", data_dir)

        if self.data_saving_file is not None:
            Path(self.data_saving_file.parents[0]).mkdir(parents=True, exist_ok=True)
            self.data_group = h5py.File(self.data_saving_file, "w")

        self._logger = self.get_logger()

        # define a config dictionary that we can manipulate downstream for signal-specific kwargs
        # to be used for e.g. additional kwargs for each signal type needed for waveform generation
        self.config = {
            "sample_rate": sample_rate,
            "kernel_length": kernel_length,
            "psd_length": psd_length,
            "fduration": fduration,
            "fftlength": fftlength,
        }

    def train_val_test_split(self, data_dir, val_split=0.1, test_split=0.1):
        all_files = list(Path(data_dir).glob('*.h5')) + list(Path(data_dir).glob('*.hdf5'))
        all_files = sorted(all_files)
        n_all_files = len(all_files)
        # adding handling for the case where data_dir has subdirs for train/test/val
        if n_all_files == 0:
            subdirs = list(Path(data_dir).glob('*'))
            train, test, val = None, None, None
            for subdir in subdirs:
                subdir_files = list(subdir.glob('*.h5')) + list(subdir.glob('*.hdf5'))
                if subdir.stem == 'train':
                    train = subdir_files
                elif subdir.stem == 'test':
                    test = subdir_files
                elif subdir.stem == 'val':
                    val = subdir_files
            if train is None:
                print("You passed a directory with no h5 files and no train/ subdir!")
                sys.exit(1)
            elif test is None and val is None:
                print("You passed a directory with no test/ or val/ subdir!")
                sys.exit(1)
            elif test is None and val is not None:
                print("You passed a directory with a val/ directory but no test/, setting test set = val set")
                test = val
            elif test is not None and val is None:
                print("You passed a directory with a test/ directory but no val/, setting val set = test set")
                val = test
            return train, val, test
        else:
            n_train_files = int(n_all_files * (1 - val_split - test_split))
            n_val_files = int(n_all_files * val_split)
            return all_files[:n_train_files], all_files[n_train_files:n_train_files+n_val_files], all_files[n_train_files+n_val_files:]


    def train_dataloader(self):

        dataset = Hdf5TimeSeriesDataset(
                self.train_fnames,
                channels=self.ifos,
                kernel_length=self.kernel_length,
                fduration=self.fduration,
                psd_length=self.psd_length,
                sample_rate=self.sample_rate,
                batch_size=self.batch_size,
                batches_per_epoch=self.batches_per_epoch,
                coincident=False,
                mode='clean',
                glitch_root=self.glitch_root,
                ifos=self.ifos,
                remake_cache=self.remake_cache
            )
        dataloader = torch.utils.data.DataLoader(
            dataset, num_workers=self.num_workers, pin_memory=False
        )
        return dataloader

    def val_dataloader(self):

        dataset = Hdf5TimeSeriesDataset(
            self.val_fnames,
            channels=self.ifos,
            kernel_length=self.kernel_length,
            fduration=self.fduration,
            psd_length=self.psd_length,
            sample_rate=self.sample_rate,
            batch_size=self.batch_size,
            batches_per_epoch=self.batches_per_epoch,
            coincident=False,
            mode='clean',
            glitch_root=self.glitch_root,
            ifos=self.ifos,
            remake_cache=self.remake_cache
        )
        dataloader = torch.utils.data.DataLoader(
            dataset, num_workers=self.num_workers, pin_memory=False
        )

        return dataloader

    def test_dataloader(self):
        dataset = Hdf5TimeSeriesDataset(
            self.test_fnames,
            channels=self.ifos,
            kernel_length=self.kernel_length,
            fduration=self.fduration,
            psd_length=self.psd_length,
            sample_rate=self.sample_rate,
            batch_size=self.batch_size,
            batches_per_epoch=self.batches_per_epoch,
            coincident=False,
            mode='clean',
            glitch_root=self.glitch_root,
            ifos=self.ifos,
            remake_cache=self.remake_cache
        )
        dataloader = torch.utils.data.DataLoader(
            dataset, num_workers=self.num_workers, pin_memory=False
        )
        return dataloader

    def get_logger(self):
        logger_name = 'GwakBaseDataloader'
        logger = logging.getLogger(logger_name)
        logger.setLevel(logging.INFO)
        return logger

    def whiten(self, batch):

        # split batch into psd data and data to be whitened
        split_size = int((self.kernel_length + self.fduration) * self.sample_rate)
        splits = [batch.size(-1) - split_size, split_size]
        psd_data, batch = torch.split(batch, splits, dim=-1)

        # psd estimator
        # takes tensor of shape (batch_size, num_ifos, psd_length)
        spectral_density = SpectralDensity(
            self.sample_rate,
            self.fftlength,
            average = 'median'
        )
        spectral_density = spectral_density.to('cuda') if torch.cuda.is_available() else spectral_density

        # calculate psds
        psds = spectral_density(psd_data.double())

        # create whitener
        whitener = Whiten(
            self.fduration,
            self.sample_rate,
            highpass = 30,
        )
        whitener = whitener.to('cuda') if torch.cuda.is_available() else whitener

        whitened = whitener(batch.double(), psds.double())

        # normalize the input data
        stds = torch.std(whitened, dim=-1, keepdim=True)
        whitened = whitened / stds

        return whitened

    def on_after_batch_transfer(self, batch, dataloader_idx):

        if self.trainer.training or self.trainer.validating or self.trainer.sanity_checking:
            # unpack the batch
            [batch] = batch
            # inject waveforms; maybe also whiten data preprocess etc..
            batch = self.whiten(batch)

            if self.trainer.training and (self.data_saving_file is not None):

                step_name = f"Training/Step_{self.trainer.global_step:06d}_BK"
                self.data_group.create_dataset(step_name, data = batch.cpu())

            if self.trainer.validating and (self.data_saving_file is not None):

                step_name = f"Validation/Step_{self.trainer.global_validation_step:06d}_BK"
                self.data_group.create_dataset(step_name, data = batch.cpu())

            return batch

    def generate_waveforms(self, batch_size, parameters=None, ra=None, dec=None):
        pass

    def inject(self, batch, waveforms):
        pass


class SignalDataloader(GwakBaseDataloader):
    def __init__(
        self,
        signal_classes, # string names of signal class(es) desired
        priors, # priors for each class
        waveforms, # waveforms for each class
        extra_kwargs, # any additional kwargs a particular signal needs to generate waveforms (e.g. ringdown duration)
        cache_dir: Optional[str] = None,
        *args,

        loader_mode: str = "clean",
        fakeGlitch_types: Optional[List[str]] = None, # if we want to specify set of signals for fakeGlitch generation, otherwise use all available
        anneal_snr: bool = False, # whether to anneal the SNR of the generated waveforms (curriculum learning
        snr_prior: Union[TransformedDistribution,Distribution],
        snr_init_factor: float = 1.0, # initial multiplier for SNR if we are annealing it i.e. curriculum learning
        snr_anneal_epochs: float = 10, # number of epochs to anneal SNR over
        rebalance_classes: bool = True, # whether to rebalance the classes (e.g. waveforms with same label but different names)
        **kwargs
    ):
        super().__init__(*args, **kwargs)
        self.signal_classes = signal_classes if type(signal_classes) == list else [signal_classes]
        self.num_classes = len(signal_classes)
        self.waveforms = waveforms if type(waveforms) == list else [waveforms]
        self.priors = priors if type(priors) == list else [priors]
        self.extra_kwargs = extra_kwargs if type(extra_kwargs) == list else [extra_kwargs]
        self.loader_mode = loader_mode
        self.anneal_snr = anneal_snr
        self.snr_init_factor = snr_init_factor
        self.snr_anneal_epochs = snr_anneal_epochs
        self.has_glitch = "Glitch" in self.signal_classes
        self.cache_dir = cache_dir
        self.rebalance_classes = rebalance_classes

        self.all_signal_labels = {
            "SineGaussian":1,
            "BBH":2,
            "Gaussian":3,
            "Cusp":4,
            "Kink":4,
            "KinkKink":4,
            "WhiteNoiseBurst":5,
            "CCSN":6,
            "Background":7,
            "Glitch":7,
            "FakeGlitch":8,
            "MultiSineGaussian":9
        }
        self.all_signal_label_names = {
            1:"SineGaussian",
            2:"BBH",
            3:"Gaussian",
            4:"Strings (Cusp/Kink/2Kink)",
            5:"WhiteNoiseBurst",
            6:"CCSN",
            7:"Bkg/Glitch",
            8:"FakeGlitch",
            9:"MultiSineGaussian"
        }

        self.signal_configs = []
        for i in range(len(signal_classes)):
            signal_config = copy.deepcopy(self.config)
            if extra_kwargs[i] is not None:
                signal_config.update(extra_kwargs[i])
            self.signal_configs.append(signal_config)

        # Projection parameters
        self.ra_prior =  Uniform(0, 2*torch.pi)
        self.dec_prior = Cosine(-np.pi/2, torch.pi/2)
        self.phic_prior = Uniform(0, 2 * torch.pi)

        # CCSN second-derivitive waveform data if using
        file_path = Path(__file__).resolve()
        self.ccsn_dict = load_h5_as_dict(
            chosen_signals=file_path.parents[1] / "data/configs/ccsn.yaml",
            # if sam:
            # source_file=Path("/n/holystore01/LABS/iaifi_lab/Lab/sambt/LIGO/gwak-dlc/Resampled/")
            # else:
            #source_file=Path("../gwak-dlc/Resampled") # path to submodule
            source_file=Path(file_path.parents[2] / "gwak-dlc/Resampled/")
        )
        self.generate_waveforms_ccsn = CCSN_Injector(
            ifos=self.ifos,
            signals_dict=self.ccsn_dict,
            sample_rate=self.sample_rate,
            sample_duration=0.5,
            buffer_duration=2.5
        )

        # compute number of events to generate per class per batch
        self.num_per_class = self.num_classes * [self.batch_size//self.num_classes]
        for i in range(self.batch_size % self.num_classes):
            self.num_per_class[i] += 1

        # new computation for when several classes have the same label (e.g. merging strings)
<<<<<<< HEAD
        uniq,counts = np.unique([self.all_signal_labels[signal_class] for signal_class in self.signal_classes], return_counts=True)
        frac_per_label = 1.0/len(uniq)
        counts_per_label = {}
        for label,ct in zip(uniq,counts):
            frac = 1.0 / ct
            counts_per_label[label] = floor(frac*frac_per_label*self.batch_size)
        self.num_per_class = [counts_per_label[self.all_signal_labels[signal_class]] for signal_class in self.signal_classes]
        if np.sum(self.num_per_class) != self.batch_size:
            if np.sum(self.num_per_class) > self.batch_size:
                extra = np.sum(self.num_per_class) - self.batch_size
                for i in range(extra):
                    self.num_per_class[i] -= 1
            else:
                deficit = self.batch_size - np.sum(self.num_per_class)
                for i in range(deficit):
                    self.num_per_class[i] += 1

=======
        if self.rebalance_classes:
            uniq,counts = np.unique([self.all_signal_labels[signal_class] for signal_class in self.signal_classes], return_counts=True)
            frac_per_label = 1.0/len(uniq)
            counts_per_label = {}
            for label,ct in zip(uniq,counts):
                frac = 1.0 / ct
                counts_per_label[label] = floor(frac*frac_per_label*self.batch_size)
            self.num_per_class = [counts_per_label[self.all_signal_labels[signal_class]] for signal_class in self.signal_classes]
            if np.sum(self.num_per_class) != self.batch_size:
                if np.sum(self.num_per_class) > self.batch_size:
                    extra = np.sum(self.num_per_class) - self.batch_size
                    for i in range(extra):
                        self.num_per_class[i] -= 1
                else:
                    deficit = self.batch_size - np.sum(self.num_per_class)
                    for i in range(deficit):
                        self.num_per_class[i] += 1
        
>>>>>>> 3772f6ed
        # save correspondence between numerical labels and signal names
        # convention is label 1 = first signal, label 2 = second signal, etc.
        #class_labels = [i+1 for i in range(self.num_classes)]
        #if self.data_saving_file is not None:
        #    self.data_group.create_dataset("class_label_numbers",data=np.array(class_labels))
        #    self.data_group["class_label_names"] = self.signal_classes

        # make a list of signals we can use for "fake" glitch generation
        # i.e. where we populate one ifo with a signal and the other with nothing
        # use only signals for which waveforms/priors are easy
        if "FakeGlitch" in self.signal_classes:
            fakeGlitch_config = copy.deepcopy(self.config)
            fakeGlitch_config['ringdown_duration'] = 0.9 # need to set this by hand if there are BBHs included in fake glitch set
            self.fakeGlitchMaker = FakeGlitchMaker(config=fakeGlitch_config,signals=fakeGlitch_types)

        self.snr_prior = snr_prior
        rescaler = SnrRescaler_Online(
            sample_rate = self.sample_rate,
<<<<<<< HEAD
            highpass = 30,
=======
            highpass = 30
>>>>>>> 3772f6ed
        )
        self.rescaler = rescaler.to('cuda') if torch.cuda.is_available() else rescaler

    def get_snr_factor(self,current_epoch):
        f = (1.0/self.snr_init_factor)**(1.0/self.snr_anneal_epochs)
        if current_epoch <= self.snr_anneal_epochs:
            #m = (1.0 - self.snr_init_factor)/self.snr_anneal_epochs
            #snr_factor = m*current_epoch + self.snr_init_factor
            snr_factor = (f**current_epoch)*self.snr_init_factor
        else:
            snr_factor = 1.0
        return snr_factor

    def make_dataset(self, fnames, coincident, mode):
        if mode == "glitch":
            batch_size = self.num_per_class[self.signal_classes.index("Glitch")]
        else:
            batch_size = self.batch_size
        return Hdf5TimeSeriesDataset(
            fnames,
            channels=self.ifos,
            kernel_length=self.kernel_length,
            fduration=self.fduration,
            psd_length=self.psd_length,
            sample_rate=self.sample_rate,
            batch_size=batch_size,
            batches_per_epoch=self.batches_per_epoch,
            coincident=coincident,
            mode=mode,
            glitch_root=self.glitch_root,
            ifos=self.ifos,
            remake_cache=self.remake_cache,
            cache_dir=self.cache_dir,
        )

    def train_dataloader(self):
        train_clean_dataset = self.make_dataset(
            self.train_fnames,
            coincident=False,
            mode=self.loader_mode
        )
        if self.has_glitch:
            train_glitch_dataset = self.make_dataset(
                self.train_fnames,
                coincident=True,
                mode="glitch"
            )
        else:
            train_glitch_dataset = None
        train_paired_dataset = CleanGlitchPairedDataset(train_clean_dataset, train_glitch_dataset)
        return torch.utils.data.DataLoader(train_paired_dataset, batch_size=None)

    def val_dataloader(self):
        val_clean_dataset = self.make_dataset(
            self.val_fnames,
            coincident=False,
            mode=self.loader_mode
        )
        if self.has_glitch:
            val_glitch_dataset = self.make_dataset(
                self.val_fnames,
                coincident=True,
                mode="glitch"
            )
        else:
            val_glitch_dataset = None
        val_paired_dataset = CleanGlitchPairedDataset(val_clean_dataset, val_glitch_dataset)
        return torch.utils.data.DataLoader(val_paired_dataset, batch_size=None)

    def test_dataloader(self):
        test_clean_dataset = self.make_dataset(
            self.test_fnames,
            coincident=False,
            mode=self.loader_mode
        )
        if self.has_glitch:
            test_glitch_dataset = self.make_dataset(
                self.test_fnames,
                coincident=True,
                mode="glitch"
            )
        else:
            test_glitch_dataset = None
        test_paired_dataset = CleanGlitchPairedDataset(test_clean_dataset,test_glitch_dataset)
        return torch.utils.data.DataLoader(test_paired_dataset, batch_size=None)

    def generate_waveforms(self, batch_size, parameters=None, ras=None, decs=None):
        all_responses = []
        output_params = [] if parameters is None else parameters
        output_ras = [] if ras is None else ras
        output_decs = [] if decs is None else decs
        output_phics = []
        for i, signal_class in enumerate(self.signal_classes):
            #print("Generating waveforms for class:", signal_class)
            if signal_class == 'BBH':

                responses, params, ra, dec, phic = generate_waveforms_bbh(
                    self.num_per_class[i],
                    self.priors[i],
                    self.waveforms[i],
                    self,
                    self.signal_configs[i],
                    self.ifos,
                    parameters=parameters[i] if parameters is not None else None,
                    ra=ras[i] if ras is not None else None,
                    dec=decs[i] if decs is not None else None
                )
            elif signal_class == "CCSN":
                responses, dec, phic = self.generate_waveforms_ccsn(
                    total_counts=self.num_per_class[i]
                )
                params, ra = None, None
            elif signal_class in ["Background", "Glitch"]:
                #self._logger.info("Using no waveform generator")
                responses, params, ra, dec, phic = None, None, None, None, None
            elif signal_class == "FakeGlitch":
                #self._logger.info("Using FakeGlitch waveform generator")
                responses, params, ra, dec, phic = self.fakeGlitchMaker.generate_waveforms(self.num_per_class[i],self,self.ifos)
                # responses: (B, F, T)
                for i in range(len(responses)):
                    B, F, T = responses[i].shape
                    # for each waveform randomly select one ifo to be nonzero
                    random_features = torch.randint(0, F, (B,))
                    # Create a mask of zeros, then put 1s in selected ifo for each waveform
                    mask = torch.zeros_like(responses[i])
                    mask[torch.arange(B), random_features, :] = 1.0
                    responses[i] = responses[i] * mask
            else:
                #self._logger.info("Using standard waveform generator")
                responses, params, ra, dec, phic = generate_waveforms_standard(
                    self.num_per_class[i],
                    self.priors[i],
                    self.waveforms[i],
                    self,
                    self.signal_configs[i],
                    self.ifos,
                    parameters=parameters[i] if parameters is not None else None,
                    ra=ras[i] if ras is not None else None,
                    dec=decs[i] if decs is not None else None
                )

            all_responses.append(responses)
            if parameters is None:
                output_params.append(params)
            if ras is None:
                output_ras.append(ra)
            if decs is None:
                output_decs.append(dec)
            output_phics.append(phic)

        return all_responses, output_params, output_ras, output_decs, output_phics

    def inject(self, batch, waveforms, output_snrs = False):

        # split batch into psd data and data to be whitened
        split_size = int((self.kernel_length + self.fduration) * self.sample_rate)
        splits = [batch.size(-1) - split_size, split_size]
        psd_data, batch = torch.split(batch, splits, dim=-1)

        # psd estimator
        # takes tensor of shape (batch_size, num_ifos, psd_length)
        spectral_density = SpectralDensity(
            self.sample_rate,
            self.fftlength,
            average = 'median'
        )
        spectral_density = spectral_density.to('cuda') if torch.cuda.is_available() else spectral_density

        # calculate psds
        psds = spectral_density(psd_data.double())
        if torch.any(torch.isnan(psds)):
            self._logger.info('psds fucked')

        # This part is preserved for reviewing SNR rescalser PR,
        # will remove after the PR been accepted.
        # if self.anneal_snr:
        if self.snr_prior is None:
            # if we are annealing the SNR, we need to scale the waveforms
            snr_factor = self.get_snr_factor(self.trainer.current_epoch)
            if waveforms is not None:
                waveforms = snr_factor * waveforms

        # Waveform padding
        if waveforms is not None:
            inj_len = waveforms.shape[-1]
            window_len = splits[1]

            # new implementation: center the window of length window_len
            # about the max amplitude point in the signal waveform
            max_channel = torch.max(torch.abs(waveforms),dim=1)[0] # get largest of [H1,L1] for every timestep
            imax = torch.argmax(max_channel,dim=1).cpu().numpy() # get index of largest time value
            waveforms = list(torch.unbind(waveforms,dim=0))
            left = window_len//2
            right = window_len - left

            for i in range(len(waveforms)):
                left_idx = imax[i] - left
                right_idx = imax[i] + right - 1
                left_pad = max(0,-left_idx)
                right_pad = max(0, -((inj_len-1)-right_idx))
                new_left_idx = max(0,left_idx)
                new_right_idx = left_pad + right_idx
                waveforms[i] = F.pad(waveforms[i], (left_pad, right_pad), mode='constant', value=0)[..., new_left_idx:new_right_idx+1].unsqueeze(0)
            waveforms = torch.cat(waveforms,dim=0)

            if torch.any(torch.isnan(waveforms)):
                self._logger.info('centered waveforms fucked')

            snr_factor = self.snr_prior.rsample((waveforms.shape[0],)).to(waveforms.device)
<<<<<<< HEAD

            rescaled_waveforms = self.rescaler.forward(
                responses=waveforms,
=======
            rescaled_waveforms = self.rescaler.forward(
                responses=waveforms, 
>>>>>>> 3772f6ed
                psds=psds,
                target_snrs=snr_factor
            )

            injected = batch + rescaled_waveforms
        else:
            injected = batch

        # create whitener
        whitener = Whiten(
            self.fduration,
            self.sample_rate,
            highpass = 30,
        )
        whitener = whitener.to('cuda') if torch.cuda.is_available() else whitener

        whitened = whitener(injected.double(), psds.double())
        if torch.any(torch.isnan(whitened)):
            self._logger.info('whitened fucked before dividing by std')

        psd_resample_size = 1+injected.shape[-1]//2 if injected.shape[-1] % 2 == 0 else (injected.shape[-1]+1)//2
        #psds_resampled = F.interpolate(psds.double(), size=psd_resample_size, mode='linear', align_corners=False)
        psds_resampled = F.interpolate(psds.double(), size=psd_resample_size, mode='nearest')
        # use same resampling mode ('nearest', default) as the rescaler

        snrs = torch.zeros(len(whitened)).to('cuda' if torch.cuda.is_available() else 'cpu')
        if waveforms is not None:
            snrs = compute_network_snr(rescaled_waveforms, psds_resampled, self.sample_rate, highpass=30)
<<<<<<< HEAD
=======

>>>>>>> 3772f6ed

        # normalize the input data
        stds = torch.std(whitened, dim=-1, keepdim=True)
        if torch.any(torch.isnan(stds)):
            self._logger.info('stds fucked (nan)')
        if torch.any(stds == 0):
            self._logger.info('stds fucked (zero)')
        whitened = whitened / stds

        if torch.any(torch.isnan(whitened)):
            self._logger.info('whitened fucked')

        if output_snrs:
            return whitened, snrs
        else:
            return whitened

    def multiInject(self,waveforms,batch):
        sub_batches = []
        idx_lo = 0
        for i in range(self.num_classes):
            if type(waveforms[i]) == list:
                # multiple waveforms for a given class: relevant for the fake glitch where it uses several classes
                whitened = []
                i1 = idx_lo
                for wf in waveforms[i]:
                    whitened.append(self.inject(batch[i1:i1+wf.shape[0]], wf))
                    i1 += wf.shape[0]
                whitened = torch.cat(whitened, dim=0)
            else:
                whitened = self.inject(batch[idx_lo:idx_lo+self.num_per_class[i]], waveforms[i])
            sub_batches.append(whitened)
            idx_lo += self.num_per_class[i]
            if torch.any(torch.isnan(sub_batches[-1])):
                self._logger.info(f'had a nan batch with class {self.signal_classes[i]}')
        batch = torch.cat(sub_batches)
        return batch

    def multiInject_SNR(self,waveforms,batch):
        sub_batches = []
        sub_batches_snr = []
        idx_lo = 0
        for i in range(self.num_classes):
            if type(waveforms[i]) == list:
                # multiple waveforms for a given class: relevant for the fake glitch where it uses several classes
                whitened = []
                snrs = []
                i1 = idx_lo
                for wf in waveforms[i]:
                    iw_, isnr_ = self.inject(batch[i1:i1+wf.shape[0]], wf, output_snrs=True)
                    whitened.append(iw_)
                    snrs.append(isnr_)
                    i1 += wf.shape[0]
                whitened = torch.cat(whitened, dim=0)
                snrs = torch.cat(snrs, dim=0)
            else:
                whitened, snrs = self.inject(batch[idx_lo:idx_lo+self.num_per_class[i]], waveforms[i], output_snrs=True)
            sub_batches.append(whitened)
            sub_batches_snr.append(snrs)
            idx_lo += self.num_per_class[i]
            if torch.any(torch.isnan(sub_batches[-1])):
                self._logger.info(f'had a nan batch with class {self.signal_classes[i]}')
        batch = torch.cat(sub_batches)
        snrs = torch.cat(sub_batches_snr)
        return batch, snrs


    def on_after_batch_transfer(self, batch, dataloader_idx, local_test=False):

        if local_test or self.trainer.training or self.trainer.validating or self.trainer.sanity_checking:
            clean_batch, glitch_batch = batch
            clean_batch = clean_batch.to('cuda' if torch.cuda.is_available() else 'cpu')
            glitch_batch = glitch_batch.to('cuda' if torch.cuda.is_available() else 'cpu') if glitch_batch is not None else glitch_batch

            # generate waveforms (method also returns the params used to generate the waveforms; these are not used in vanilla loader but useful for augmentation loader)
            waveforms, params, ras, decs, phics = self.generate_waveforms(clean_batch.shape[0])

            for wf in waveforms:
                if wf is None:
                    continue
                if type(wf) == list:
                    for wff in wf:
                        if torch.any(torch.isnan(wff)):
                            self._logger.info('waveforms fucked')
                else:
                    if torch.any(torch.isnan(wf)):
                        self._logger.info('waveforms fucked')
            if torch.any(torch.isnan(clean_batch)):
                self._logger.info('batch fucked')
            # inject waveforms; maybe also whiten data preprocess etc..
            if local_test:
                _clean_batch, _snrs = self.multiInject_SNR(waveforms, clean_batch)
            else:
                _clean_batch = self.multiInject(waveforms, clean_batch)
            if self.has_glitch:
                #glitch_batch = self.multiInject(waveforms, glitch_batch)
                glitch_batch = self.inject(glitch_batch, waveforms[self.signal_classes.index("Glitch")])
            while torch.any(torch.isnan(_clean_batch)):
                self._logger.info('batch fucked after inject, regenerating')
                waveforms, params, ras, decs, phics = self.generate_waveforms(_clean_batch.shape[0])
                if local_test:
                    _clean_batch, _snrs = self.multiInject_SNR(waveforms, clean_batch)
                else:
                    _clean_batch = self.multiInject(waveforms, clean_batch)


            clean_batch = _clean_batch
            # new labeling scheme
            labels = torch.cat([self.all_signal_labels[c]*torch.ones(self.num_per_class[i]) for i,c in zip(np.arange(self.num_classes),self.signal_classes)])
            indexed_labels = torch.cat([(i+1)*torch.ones(self.num_per_class[i]) for i in range(self.num_classes)])
            labels = labels.to('cuda') if torch.cuda.is_available() else labels

            if "Glitch" in self.signal_classes:
                glitch_mask = (torch.where(indexed_labels == self.signal_classes.index("Glitch")+1))[0]
                #glitch_chunk = glitch_batch[:glitch_mask.shape[0]]
                clean_batch[glitch_mask] = glitch_batch # should now only load in exactly enough glitch events
            perm = torch.randperm(clean_batch.size(0)).to('cuda') if torch.cuda.is_available() else torch.randperm(clean_batch.size(0))
            perm = perm.to('cuda') if torch.cuda.is_available() else perm
            batch = clean_batch[perm]
            if local_test:
                snrs = _snrs[perm]
            labels = labels[perm]
            indexed_labels = indexed_labels.to('cuda') if torch.cuda.is_available() else indexed_labels
            indexed_labels = indexed_labels[perm]

        # a hack to use this function for plotting, outside of the plotting script
        if local_test:
            return batch, indexed_labels, snrs

        if self.trainer.training and (self.data_saving_file is not None):
            # Set a warning that when the global_step exceed 1e6,
            # the data will have duplications.
            # Replace this with a data saving function.
            for i,cls in enumerate(self.signal_classes):
                bk_step = f"Training/Step_{self.trainer.global_step:06d}_BK{cls}"
                inj_step = f"Training/Step_{self.trainer.global_step:06d}_INJ{cls}"
                label_step = f"Training/Step_{self.trainer.global_step:06d}_LABEL{cls}"
                prem_mask = torch.where(labels == self.signal_classes.index(cls) + 1)

                self.data_group.create_dataset(bk_step, data = batch[prem_mask].cpu())
                self.data_group.create_dataset(label_step, data = labels[prem_mask].cpu())
                if waveforms[i] is not None:
                    self.data_group.create_dataset(inj_step, data = waveforms[i].cpu())

        if self.trainer.validating and (self.data_saving_file is not None):
            for i,cls in enumerate(self.signal_classes):
                bk_step = f"Validation/Step_{self.trainer.global_validation_step:06d}_BK{cls}"
                inj_step = f"Validation/Step_{self.trainer.global_validation_step:06d}_INJ{cls}"
                label_step = f"Validation/Step_{self.trainer.global_validation_step:06d}_LAB{cls}"
                prem_mask = torch.where(labels == self.signal_classes.index(cls) + 1)

                self.data_group.create_dataset(bk_step, data = batch[prem_mask].cpu())
                self.data_group.create_dataset(label_step, data = labels[prem_mask].cpu())
                if waveforms[i] is not None:
                    self.data_group.create_dataset(inj_step, data = waveforms[i].cpu())

        return batch, labels,


class AugmentationSignalDataloader(SignalDataloader):
    def __init__(
            self,
            ra_prior=None,
            dec_prior=None,
            sky_location_augmentation=True,
            distance_augmentation=False,
            tc_augmentation=False,
            *args,
            **kwargs
        ):
        super().__init__(*args, **kwargs)

        # override default priors if provided
        if ra_prior is not None:
            self.ra_prior = ra_prior
        if dec_prior is not None:
            self.dec_prior = dec_prior

        self.sky_location_augmentation = sky_location_augmentation
        self.distance_augmentation = distance_augmentation
        self.tc_augmentation = tc_augmentation

    def on_after_batch_transfer(self, batch, dataloader_idx):

        if self.trainer.training or self.trainer.validating or self.trainer.sanity_checking:
            # unpack the batch
            [batch] = batch

            # generate waveforms with one set of parameters
            waveforms_aug0, params, ras, decs, phics = self.generate_waveforms(batch.shape[0])

            # resample various parameters depending on augmentation settings
            if self.sky_location_augmentation:
                for i in range(self.num_classes):
                    ras[i] = self.ra_prior.sample((self.num_per_class[i],))
                    decs[i] = self.dec_prior.sample((self.num_per_class[i],))
            if self.distance_augmentation:
                for i in range(self.num_classes):
                    params[i]['distance'] = self.priors[i].sample(self.num_per_class[i])['distance']
            if self.tc_augmentation:
                pass # not sure what this one is meant to be, but it wasn't implemented yet

            # generate another set of waveforms with augmented parameters
            waveforms_aug1, _, _, _, _ = self.generate_waveforms(batch.shape[0], parameters=params, ras=ras, decs=decs)

            # inject waveforms; maybe also whiten data preprocess etc..

            batch_aug0 = self.multiInject(batch, waveforms_aug0)
            batch_aug1 = self.multiInject(batch, waveforms_aug1)
            batch = torch.stack([batch_aug0, batch_aug1])
            labels = torch.cat([(i+1)*torch.ones(self.num_per_class[i]) for i in range(self.num_classes)])
            labels = labels.to('cuda') if torch.cuda.is_available() else labels

            if self.trainer.training and (self.data_saving_file is not None):

                # Set a warning that when the global_step exceed 1e6,
                # the data will have duplications.
                # Replace this with a data saving function.
                bk_step = f"Training/Step_{self.trainer.global_step:06d}_BK"
                inj_step = f"Training/Step_{self.trainer.global_step:06d}_INJ"
                label_step = f"Training/Step_{self.trainer.global_step:06d}_LABEL"

                self.data_group.create_dataset(bk_step, data = batch.cpu())
                self.data_group.create_dataset(inj_step, data = waveforms.cpu())
                self.data_group.create_dataset(label_step, data = labels.cpu())

            if self.trainer.validating and (self.data_saving_file is not None):

                bk_step = f"Validation/Step_{self.trainer.global_validation_step:06d}_BK"
                inj_step = f"Validation/Step_{self.trainer.global_validation_step:06d}_INJ"
                label_step = f"Validation/Step_{self.trainer.global_validation_step:06d}_LAB"

                self.data_group.create_dataset(bk_step, data = batch.cpu())
                self.data_group.create_dataset(inj_step, data = waveforms.cpu())
                self.data_group.create_dataset(label_step, data = labels.cpu())

            return batch, labels


def generate_waveforms_standard(
    batch_size,
    prior,
    waveform,
    loader,
    config,
    ifos,
    parameters=None,
    ra=None,
    dec=None
):
    # get detector orientations
    tensors, vertices = get_ifo_geometry(*ifos)

    # sample from prior and generate waveforms
    if parameters is None:
        parameters = prior.sample(batch_size) # dict[str, torch.tensor]
    if ra is None:
        ra = loader.ra_prior.sample((batch_size,))
    if dec is None:
        dec = loader.dec_prior.sample((batch_size,))
    phic = loader.phic_prior.sample((batch_size,))

    cross, plus = waveform(**parameters)

    # compute detector responses
    responses = compute_observed_strain(
        dec,
        phic,
        ra,
        tensors,
        vertices,
        config['sample_rate'],
        cross=cross.float(),
        plus=plus.float()
    )
    responses = responses.to('cuda') if torch.cuda.is_available() else responses

    return responses, parameters, ra, dec, phic

def generate_waveforms_bbh(
    batch_size,
    prior,
    waveform,
    loader,
    config,
    ifos,
    parameters=None,
    ra=None,
    dec=None
):
    # get detector orientations
    tensors, vertices = get_ifo_geometry(*ifos)

    if parameters is None:
        # sample from prior and generate waveforms
        parameters = prior.sample(batch_size) # dict[str, torch.tensor]
    if ra is None:
        ra = loader.ra_prior.sample((batch_size,))
    if dec is None:
        dec = loader.dec_prior.sample((batch_size,))

    cross, plus = waveform(**parameters)
    cross, plus = torch.fft.irfft(cross), torch.fft.irfft(plus)
    # Normalization
    cross *= config['sample_rate']
    plus *= config['sample_rate']

    # roll the waveforms to join
    # the coalescence and ringdown
    ringdown_size = int(config['ringdown_duration'] * config['sample_rate'])
    cross = torch.roll(cross, -ringdown_size, dims=-1)
    plus = torch.roll(plus, -ringdown_size, dims=-1)


    # compute detector responses
    responses = compute_observed_strain(
        # parameters['dec'],
        dec,
        parameters['phic'], # psi
        # parameters['ra'],
        ra,
        tensors,
        vertices,
        config['sample_rate'],
        cross=cross.float(),
        plus=plus.float()
    )
    responses = responses.to('cuda') if torch.cuda.is_available() else responses

    return responses, parameters, ra, dec, parameters['phic']


def load_h5_as_dict(
    chosen_signals: Path,
    source_file: Path
)-> dict:
    """Open up a buffer to load in different CCSN wavefroms.

    Args:
        chosen_signals (Path): A file with names of each wavefrom.
        source_file (Path): The path that contains reasmpled raw waveform.

    Returns:
        dict: Time and resampled SQDM of Each waveform
    """
    with open(chosen_signals) as f:
        selected_ccsn = yaml.load(f, Loader=yaml.SafeLoader)

    source_file = Path(source_file)

    grand_dict = {}
    ccsn_list = []

    for key in selected_ccsn.keys():

        for name in selected_ccsn[key]:
            ccsn_list.append(f"{key}/{name}")

    for name in ccsn_list:

        with h5py.File(source_file/ f'{name}.h5', 'r', locking=False) as h:

            time = np.array(h['time'][:])
            quad_moment = h['quad_moment'][:]

        grand_dict[name] =  [time, quad_moment]

    return grand_dict

def get_hp_hc_from_q2ij(
    q2ij,
    theta: np.ndarray,
    phi: np.ndarray
):

    '''
    The orientation of GW emition is given by theta, phi
    '''

    hp =\
        q2ij[:,0,0]*(np.cos(theta)**2*np.cos(phi)**2 - np.sin(phi)**2).reshape(-1, 1)\
        + q2ij[:,1,1]*(np.cos(theta)**2*np.sin(phi)**2 - np.cos(phi)**2).reshape(-1, 1)\
        + q2ij[:,2,2]*(np.sin(theta)**2).reshape(-1, 1)\
        + q2ij[:,0,1]*(np.cos(theta)**2*np.sin(2*phi) - np.sin(2*phi)).reshape(-1, 1)\
        - q2ij[:,1,2]*(np.sin(2*theta)*np.sin(phi)).reshape(-1, 1)\
        - q2ij[:,2,0]*(np.sin(2*theta)*np.cos(phi)).reshape(-1, 1)

    hc = 2*(
        - q2ij[:,0,0]*(np.cos(theta)*np.sin(phi)*np.cos(phi)).reshape(-1, 1)
        + q2ij[:,1,1]*(np.cos(theta)*np.sin(phi)*np.cos(phi)).reshape(-1, 1)
        + q2ij[:,0,1]*(np.cos(theta)*np.cos(2*phi)).reshape(-1, 1)
        - q2ij[:,1,2]*(np.sin(theta)*np.cos(phi)).reshape(-1, 1)
        + q2ij[:,2,0]*(np.sin(theta)*np.sin(phi)).reshape(-1, 1)
    )

    return hp, hc

def padding(
    time,
    hp,
    hc,
    distance,
    sample_kernel = 3,
    sample_rate = 4096,
    time_shift = -0.15, # shift zero to distination time
):

    # Two polarization
    signal = np.zeros([hp.shape[0], 2, int(sample_kernel * sample_rate)])

    half_kernel_idx = int(sample_kernel * sample_rate/2)
    time_shift_idx = int(time_shift * sample_rate)
    t0_idx = int(time[0] * sample_rate)

    start = half_kernel_idx + t0_idx + time_shift_idx
    end = half_kernel_idx + t0_idx + time.shape[0] + time_shift_idx

    signal[:, 0, start:end] = hp / distance.reshape(-1, 1)
    signal[:, 1, start:end] = hc / distance.reshape(-1, 1)

    return signal

from ml4gw import gw
from ml4gw.distributions import PowerLaw
from ml4gw.transforms import SnrRescaler
class CCSN_Injector:

    def __init__(
        self,
        ifos,
        signals_dict,
        sample_rate,
        sample_duration,
        buffer_duration = 4,
        off_set = 0.15,
        time_shift = -0.2
    ):

        self.tensors, self.vertices = gw.get_ifo_geometry(*ifos)

        self.signals = signals_dict
        self.ccsn_list = list(self.signals.keys())

        self.sample_rate = sample_rate
        self.sample_duration = sample_duration
        self.buffer_duration = buffer_duration
        self.off_set = off_set
        self.time_shift = time_shift
        self.kernel_length = int(sample_duration * sample_rate)
        self.buffer_length = int(buffer_duration * sample_rate)
        self.max_center_offset = int((buffer_duration/2 - sample_duration - off_set) * sample_rate)

        if off_set <= -time_shift:

            logging.info(f"Core bounce siganl may leak out of sample kernel by {-time_shift - off_set}")

    def __call__(
        self,
        total_counts # batch_size
    ):

        ccsn_num = len(self.ccsn_list)
        ccsn_sample = np.random.choice(ccsn_num, total_counts)
        ccsn_counts = np.eye(ccsn_num)[ccsn_sample].sum(0).astype("int")
        X = torch.empty((total_counts, 2, self.buffer_length))
        ccsne_agg_count = 0

        for name, count in zip(self.ccsn_list, ccsn_counts):

            time = self.signals[name][0]
            quad_moment = torch.Tensor(self.signals[name][1]) * 10

            theta = torch.Tensor(np.random.uniform(0, np.pi, count))
            phi = torch.Tensor(np.random.uniform(0, 2*np.pi, count))

            hp, hc = get_hp_hc_from_q2ij(
                quad_moment,
                theta=theta,
                phi=phi
            )

            hp_hc = padding(
                time,
                hp,
                hc,
                np.random.uniform(1, 10, count),
                sample_kernel = self.buffer_duration,
                sample_rate = self.sample_rate,
                time_shift = self.time_shift, # Core-bounce will be at here
            )

            X[ccsne_agg_count:ccsne_agg_count+count, :, :] = torch.Tensor(hp_hc)


            ccsne_agg_count += count
        X = X[:, :, 2048:-2048]
        dec_distro = Cosine()
        psi_distro = Uniform(0, np.pi)
        phi_distro = Uniform(0, 2 * np.pi)

        dec = dec_distro.rsample(total_counts)
        psi = psi_distro.sample((total_counts,))
        phi = phi_distro.sample((total_counts,))

        ht = gw.compute_observed_strain(
            dec,
            psi,
            phi,
            detector_tensors=self.tensors,
            detector_vertices=self.vertices,
            sample_rate=self.sample_rate,
            plus=X[:,0,:],
            cross=X[:,1,:]
        )

        ht = ht.to('cuda') if torch.cuda.is_available() else ht


        return ht, dec, phi

from ml4gw.waveforms import MultiSineGaussian, IMRPhenomPv2, Gaussian, GenerateString, WhiteNoiseBurst
class FakeGlitchWaveform:
    def __init__(self,config,selected_signals=None):
        sample_rate = config['sample_rate']
        duration = config['fduration'] + config['kernel_length']
        all_wfs = {
            "MultiSineGaussian":MultiSineGaussian(sample_rate=sample_rate,duration=duration),
            "BBH":IMRPhenomPv2(),
            "Gaussian":Gaussian(sample_rate=sample_rate,duration=duration),
            "Cusp":GenerateString(sample_rate=sample_rate),
            "Kink":GenerateString(sample_rate=sample_rate),
            "Kinkkink":GenerateString(sample_rate=sample_rate),
            "WhiteNoiseBurst":WhiteNoiseBurst(sample_rate=sample_rate,duration=duration),
            "CCSN":WhiteNoiseBurst(sample_rate=sample_rate,duration=duration) # dummy value, not used for CCSN. we use Andy's custom implementation
        }
        if selected_signals is None:
            self.selected_signals = all_wfs.keys()
        else:
            self.selected_signals = selected_signals
        self.waveforms = {}
        for s in self.selected_signals:
            self.waveforms[s] = all_wfs[s]

class FakeGlitchMaker:
    def __init__(self, config, signals):
        self.prior = FakeGlitchPrior(selected_signals=signals)
        self.waveform = FakeGlitchWaveform(config,selected_signals=signals)
        self.config = config
        self.signals = self.prior.selected_signals

    def generate_waveforms(self,batch_size,loader,ifos):
        num_per = self.prior.num_per_signal(batch_size)
        all_responses = []
        all_params = []
        all_ras = []
        all_decs = []
        all_phics = []
        for i in range(len(self.signals)):
            signal_class = self.signals[i]
            num = num_per[i]
            prior = self.prior.selected_priors[signal_class]
            waveform = self.waveform.waveforms[signal_class]
            if signal_class == 'BBH':
                responses, params, ra, dec, phic = generate_waveforms_bbh(
                    num,
                    prior,
                    waveform,
                    loader,
                    self.config,
                    ifos,
                    parameters=None,
                    ra=None,
                    dec=None
                )
            elif signal_class == "CCSN":
                responses, dec, phic = loader.generate_waveforms_ccsn(
                    total_counts=num
                )
                params, ra = None, None
            else:
                responses, params, ra, dec, phic = generate_waveforms_standard(
                    num,
                    prior,
                    waveform,
                    loader,
                    self.config,
                    ifos,
                    parameters=None,
                    ra=None,
                    dec=None
                )
            all_responses.append(responses)
            all_params.append(params)
            all_ras.append(ra)
            all_decs.append(dec)
            all_phics.append(phic)
        return all_responses, all_params, all_ras, all_decs, all_phics

class GenericDataModule(pl.LightningDataModule):
    def __init__(self,batch_size=512,num_workers=4,pin_memory=False, **kwargs):
        super().__init__()
        self.batch_size = batch_size
        self.num_workers = num_workers
        self.pin_memory = pin_memory
        self.loader_kwargs = {"batch_size":self.batch_size,
                              "num_workers":self.num_workers,
                              "pin_memory":self.pin_memory}

class OfflineLIGOData(GenericDataModule):
    def __init__(self, signal_classes, chunk_size=10_000, data_dir=None, ifos=None, glitch_root=None,
                 sample_rate:int=4096, kernel_length:float=1.0, psd_length:float=64,fduration:float=1,fftlength:float=2,data_saving_file:Optional[str]=None,
                 **kwargs):
        super().__init__(**kwargs)
        self.signal_classes = signal_classes
        self.chunk_size = chunk_size
        self.data_dir = data_dir # not used, but snakemake complains about needing it since default loader uses it
        self.ifos = ifos # same story
        self.glitch_root = glitch_root # same story

        self.data_dir = "/n/holystore01/LABS/iaifi_lab/Lab/sambt/LIGO/O4_MDC_background/offline_dataset_v2/"
        self.train_files = [
            #self.data_dir + "dataset_HL_SR4096_kernel1.0_3194.h5",
            #self.data_dir + "dataset_HL_SR4096_kernel1.0_3698.h5",
            #self.data_dir + "dataset_HL_SR4096_kernel1.0_1241.h5"
            self.data_dir + 'dataset_test_HL_SR4096_kernel1.0_5877.h5'
        ]
        self.val_files = [
            #self.data_dir + "dataset_HL_SR4096_kernel1.0_6779.h5"
            self.data_dir + 'dataset_train_HL_SR4096_kernel1.0_9867.h5'
        ]
        self.test_files = [
            #self.data_dir + "dataset_HL_SR4096_kernel1.0_6130.h5"
            self.data_dir + 'dataset_train_HL_SR4096_kernel1.0_8790.h5'
        ]
        self.all_signal_label_names = {i:c for i,c in enumerate(self.signal_classes)}
<<<<<<< HEAD

=======
        
>>>>>>> 3772f6ed
    def train_dataloader(self):
        dataset = HDF5FullLoader(self.train_files, self.signal_classes, subset_size=self.chunk_size, seed=1683)
        loader = DataLoader(dataset, persistent_workers=True, **self.loader_kwargs)
        return loader
<<<<<<< HEAD

=======
    
>>>>>>> 3772f6ed
    def val_dataloader(self):
        dataset = HDF5FullLoader(self.val_files, self.signal_classes, subset_size=self.chunk_size, seed=1683)
        loader = DataLoader(dataset, persistent_workers=True, **self.loader_kwargs)
        return loader
<<<<<<< HEAD

=======
    
>>>>>>> 3772f6ed
    def test_dataloader(self):
        dataset = HDF5FullLoader(self.test_files, self.signal_classes, subset_size=self.chunk_size, seed=1683)
        loader = DataLoader(dataset, persistent_workers=True, **self.loader_kwargs)
        return loader

class HDF5FullLoader(IterableDataset):
    def __init__(self, file_paths, signal_classes, subset_size=10000, seed=23234, **kwargs):
        super().__init__(**kwargs)
        self.file_paths = file_paths
        self.signal_classes = signal_classes
        self.subset_size = subset_size
        self.seed = seed
        self.rng = np.random.default_rng(seed)
        self.num_per_class_per_file = int(subset_size / (len(self.signal_classes) * len(self.file_paths)))
<<<<<<< HEAD

        # Map the full dataset structure
        self.total_size = 0

=======
        
        # Map the full dataset structure
        self.total_size = 0
        
>>>>>>> 3772f6ed
        for f in file_paths:
            with h5py.File(f, "r") as fcurr:
                for isig, sig_class in enumerate(signal_classes):
                    key = f"{sig_class}_data"
                    size = fcurr[key].shape[0]
                    self.total_size += size
<<<<<<< HEAD

=======
        
>>>>>>> 3772f6ed
        # Current batch tracking
        self.current_data = None
        self.current_labels = None
        self.current_index = 0
<<<<<<< HEAD

        # Load the first batch
        self._load_next_batch()

=======
        
        # Load the first batch
        self._load_next_batch()
    
>>>>>>> 3772f6ed
    def _load_next_batch(self):
        """Load a new batch of data"""
        data_list = []
        labels_list = []
<<<<<<< HEAD

=======
        
>>>>>>> 3772f6ed
        for f in self.file_paths:
            with h5py.File(f, "r") as fcurr:
                for isig, sig_class in enumerate(self.signal_classes):
                    key = f"{sig_class}_data"
                    size = fcurr[key].shape[0]
                    # Randomly select indices for this class
                    indices = np.sort(self.rng.choice(size, self.num_per_class_per_file, replace=False))
                    data_list.append(fcurr[key][indices])
                    labels_list.append(isig * np.ones(self.num_per_class_per_file, dtype=int))
<<<<<<< HEAD

        data = np.concatenate(data_list, axis=0)
        labels = np.concatenate(labels_list, axis=0)

=======
        
        data = np.concatenate(data_list, axis=0)
        labels = np.concatenate(labels_list, axis=0)
        
>>>>>>> 3772f6ed
        # Shuffle the loaded subset
        shuf = self.rng.permutation(len(data))
        data = data[shuf]
        labels = labels[shuf]
<<<<<<< HEAD

=======
        
>>>>>>> 3772f6ed
        # Convert to torch tensors
        self.current_data = torch.tensor(data, dtype=torch.float32)
        self.current_labels = torch.tensor(labels, dtype=torch.int32)
        self.current_index = 0
        print(f"Loaded new data batch with {len(self.current_data)} samples")
<<<<<<< HEAD

    def __iter__(self):
        return self

=======
    
    def __iter__(self):
        return self
    
>>>>>>> 3772f6ed
    def __next__(self):
        if self.current_data is None or self.current_index >= len(self.current_data):
            # Load the next batch
            self._load_next_batch()
<<<<<<< HEAD

        item = self.current_data[self.current_index], self.current_labels[self.current_index]
        self.current_index += 1
        return item

=======
            
        item = self.current_data[self.current_index], self.current_labels[self.current_index]
        self.current_index += 1
        return item
    
>>>>>>> 3772f6ed
    def __len__(self):
        # Return the total size of all data
        return self.total_size<|MERGE_RESOLUTION|>--- conflicted
+++ resolved
@@ -17,11 +17,7 @@
 
 import ml4gw
 from ml4gw.dataloading import Hdf5TimeSeriesDataset
-<<<<<<< HEAD
-from ml4gw.transforms import SpectralDensity, Whiten, SnrRescaler_Online
-=======
 from ml4gw.transforms import SpectralDensity, Whiten, SnrRescaler, SnrRescaler_Online
->>>>>>> 3772f6ed
 from ml4gw.gw import compute_observed_strain, get_ifo_geometry, compute_network_snr
 
 from torch.distributions.uniform import Uniform
@@ -641,25 +637,6 @@
             self.num_per_class[i] += 1
 
         # new computation for when several classes have the same label (e.g. merging strings)
-<<<<<<< HEAD
-        uniq,counts = np.unique([self.all_signal_labels[signal_class] for signal_class in self.signal_classes], return_counts=True)
-        frac_per_label = 1.0/len(uniq)
-        counts_per_label = {}
-        for label,ct in zip(uniq,counts):
-            frac = 1.0 / ct
-            counts_per_label[label] = floor(frac*frac_per_label*self.batch_size)
-        self.num_per_class = [counts_per_label[self.all_signal_labels[signal_class]] for signal_class in self.signal_classes]
-        if np.sum(self.num_per_class) != self.batch_size:
-            if np.sum(self.num_per_class) > self.batch_size:
-                extra = np.sum(self.num_per_class) - self.batch_size
-                for i in range(extra):
-                    self.num_per_class[i] -= 1
-            else:
-                deficit = self.batch_size - np.sum(self.num_per_class)
-                for i in range(deficit):
-                    self.num_per_class[i] += 1
-
-=======
         if self.rebalance_classes:
             uniq,counts = np.unique([self.all_signal_labels[signal_class] for signal_class in self.signal_classes], return_counts=True)
             frac_per_label = 1.0/len(uniq)
@@ -678,7 +655,6 @@
                     for i in range(deficit):
                         self.num_per_class[i] += 1
         
->>>>>>> 3772f6ed
         # save correspondence between numerical labels and signal names
         # convention is label 1 = first signal, label 2 = second signal, etc.
         #class_labels = [i+1 for i in range(self.num_classes)]
@@ -697,11 +673,7 @@
         self.snr_prior = snr_prior
         rescaler = SnrRescaler_Online(
             sample_rate = self.sample_rate,
-<<<<<<< HEAD
-            highpass = 30,
-=======
             highpass = 30
->>>>>>> 3772f6ed
         )
         self.rescaler = rescaler.to('cuda') if torch.cuda.is_available() else rescaler
 
@@ -911,14 +883,9 @@
                 self._logger.info('centered waveforms fucked')
 
             snr_factor = self.snr_prior.rsample((waveforms.shape[0],)).to(waveforms.device)
-<<<<<<< HEAD
 
             rescaled_waveforms = self.rescaler.forward(
                 responses=waveforms,
-=======
-            rescaled_waveforms = self.rescaler.forward(
-                responses=waveforms, 
->>>>>>> 3772f6ed
                 psds=psds,
                 target_snrs=snr_factor
             )
@@ -947,10 +914,6 @@
         snrs = torch.zeros(len(whitened)).to('cuda' if torch.cuda.is_available() else 'cpu')
         if waveforms is not None:
             snrs = compute_network_snr(rescaled_waveforms, psds_resampled, self.sample_rate, highpass=30)
-<<<<<<< HEAD
-=======
-
->>>>>>> 3772f6ed
 
         # normalize the input data
         stds = torch.std(whitened, dim=-1, keepdim=True)
@@ -1586,29 +1549,17 @@
             self.data_dir + 'dataset_train_HL_SR4096_kernel1.0_8790.h5'
         ]
         self.all_signal_label_names = {i:c for i,c in enumerate(self.signal_classes)}
-<<<<<<< HEAD
-
-=======
-        
->>>>>>> 3772f6ed
+
     def train_dataloader(self):
         dataset = HDF5FullLoader(self.train_files, self.signal_classes, subset_size=self.chunk_size, seed=1683)
         loader = DataLoader(dataset, persistent_workers=True, **self.loader_kwargs)
         return loader
-<<<<<<< HEAD
-
-=======
-    
->>>>>>> 3772f6ed
+
     def val_dataloader(self):
         dataset = HDF5FullLoader(self.val_files, self.signal_classes, subset_size=self.chunk_size, seed=1683)
         loader = DataLoader(dataset, persistent_workers=True, **self.loader_kwargs)
         return loader
-<<<<<<< HEAD
-
-=======
-    
->>>>>>> 3772f6ed
+
     def test_dataloader(self):
         dataset = HDF5FullLoader(self.test_files, self.signal_classes, subset_size=self.chunk_size, seed=1683)
         loader = DataLoader(dataset, persistent_workers=True, **self.loader_kwargs)
@@ -1623,52 +1574,32 @@
         self.seed = seed
         self.rng = np.random.default_rng(seed)
         self.num_per_class_per_file = int(subset_size / (len(self.signal_classes) * len(self.file_paths)))
-<<<<<<< HEAD
-
-        # Map the full dataset structure
-        self.total_size = 0
-
-=======
+
         
         # Map the full dataset structure
         self.total_size = 0
         
->>>>>>> 3772f6ed
         for f in file_paths:
             with h5py.File(f, "r") as fcurr:
                 for isig, sig_class in enumerate(signal_classes):
                     key = f"{sig_class}_data"
                     size = fcurr[key].shape[0]
                     self.total_size += size
-<<<<<<< HEAD
-
-=======
-        
->>>>>>> 3772f6ed
+
         # Current batch tracking
         self.current_data = None
         self.current_labels = None
         self.current_index = 0
-<<<<<<< HEAD
-
-        # Load the first batch
-        self._load_next_batch()
-
-=======
+
         
         # Load the first batch
         self._load_next_batch()
     
->>>>>>> 3772f6ed
     def _load_next_batch(self):
         """Load a new batch of data"""
         data_list = []
         labels_list = []
-<<<<<<< HEAD
-
-=======
-        
->>>>>>> 3772f6ed
+
         for f in self.file_paths:
             with h5py.File(f, "r") as fcurr:
                 for isig, sig_class in enumerate(self.signal_classes):
@@ -1678,59 +1609,34 @@
                     indices = np.sort(self.rng.choice(size, self.num_per_class_per_file, replace=False))
                     data_list.append(fcurr[key][indices])
                     labels_list.append(isig * np.ones(self.num_per_class_per_file, dtype=int))
-<<<<<<< HEAD
-
-        data = np.concatenate(data_list, axis=0)
-        labels = np.concatenate(labels_list, axis=0)
-
-=======
-        
+
         data = np.concatenate(data_list, axis=0)
         labels = np.concatenate(labels_list, axis=0)
         
->>>>>>> 3772f6ed
         # Shuffle the loaded subset
         shuf = self.rng.permutation(len(data))
         data = data[shuf]
         labels = labels[shuf]
-<<<<<<< HEAD
-
-=======
-        
->>>>>>> 3772f6ed
+
         # Convert to torch tensors
         self.current_data = torch.tensor(data, dtype=torch.float32)
         self.current_labels = torch.tensor(labels, dtype=torch.int32)
         self.current_index = 0
         print(f"Loaded new data batch with {len(self.current_data)} samples")
-<<<<<<< HEAD
-
-    def __iter__(self):
-        return self
-
-=======
+
     
     def __iter__(self):
         return self
     
->>>>>>> 3772f6ed
     def __next__(self):
         if self.current_data is None or self.current_index >= len(self.current_data):
             # Load the next batch
             self._load_next_batch()
-<<<<<<< HEAD
-
-        item = self.current_data[self.current_index], self.current_labels[self.current_index]
-        self.current_index += 1
-        return item
-
-=======
             
         item = self.current_data[self.current_index], self.current_labels[self.current_index]
         self.current_index += 1
         return item
     
->>>>>>> 3772f6ed
     def __len__(self):
         # Return the total size of all data
         return self.total_size