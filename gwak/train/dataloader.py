--- conflicted
+++ resolved
@@ -521,7 +521,6 @@
             buffer_duration=2.5
         )
 
-<<<<<<< HEAD
         # make a list of signals we can use for "fake" glitch generation
         # i.e. where we populate one ifo with a signal and the other with nothing
         # use only signals for which waveforms/priors are easy
@@ -530,19 +529,10 @@
             if sc not in ["Background","Glitch","CCSN","FakeGlitch"]:
                 self.fake_glitch_candidate_inds.append(i)
 
-    def _build_glitch_dataset(self, fnames):
-        """
-        Helper that builds an Hdf5TimeSeriesDataset for Glitch
-        (tweak the arguments below as needed for your use-case).
-        """
-        return Hdf5TimeSeriesDataset(
-            fnames,
-=======
     def setup(self, stage=None):
 
         train_clean_dataset = Hdf5TimeSeriesDataset(
             self.train_fnames,
->>>>>>> 93685195
             channels=self.ifos,
             kernel_length=self.kernel_length,
             fduration=self.fduration,
@@ -851,18 +841,11 @@
             glitch_batch = self.multiInject(waveforms, glitch_batch)
             while torch.any(torch.isnan(_clean_batch)):
                 self._logger.info('batch fucked after inject, regenerating')
-<<<<<<< HEAD
-                waveforms, params, ras, decs, phics = self.generate_waveforms(batch.shape[0])
-                _batch = self.multiInject(waveforms, batch)
-            batch = _batch
-            labels = torch.cat([(self.label_offset+i+1)*torch.ones(self.num_per_class[i]) for i in range(self.num_classes)]).to('cuda')
-=======
                 waveforms, params, ras, decs, phics = self.generate_waveforms(_clean_batch.shape[0])
                 _clean_batch = self.multiInject(waveforms, clean_batch)
                 
             clean_batch = _clean_batch
             labels = torch.cat([(i+1)*torch.ones(self.num_per_class[i]) for i in range(self.num_classes)]).to('cuda')
->>>>>>> 93685195
             labels = labels.to('cuda') if torch.cuda.is_available() else labels
 
             glitch_mask = (torch.where(labels == self.signal_classes.index("Glitch")+1))[0]
