--- conflicted
+++ resolved
@@ -1,5 +1,6 @@
 import os
 import time
+import logging
 from typing import Sequence
 from collections import OrderedDict
 
@@ -11,8 +12,6 @@
 import lightning.pytorch as pl
 
 
-<<<<<<< HEAD
-=======
 class GwakBaseModelClass(pl.LightningModule):
 
     def get_logger(self):
@@ -22,7 +21,6 @@
         return logger
 
 
->>>>>>> 4a83d71d
 class ModelCheckpoint(pl.callbacks.ModelCheckpoint):
 
     def on_train_end(self, trainer, pl_module):
@@ -147,9 +145,6 @@
         x = torch.cat([Hx, Lx], dim=2)
 
         return x
-
-class GwakBaseModelClass(pl.LightningModule):
-    pass
 
 class LargeLinear(GwakBaseModelClass):
 
