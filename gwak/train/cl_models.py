--- conflicted
+++ resolved
@@ -22,6 +22,7 @@
 from einops import rearrange, repeat
 from gwak.train.losses import SupervisedSimCLRLoss
 from gwak.train.schedulers import WarmupCosineAnnealingLR
+from gwak.train.plotting import make_corner
 
 import numpy as np
 import matplotlib.pyplot as plt
@@ -30,10 +31,6 @@
 from PIL import Image
 from io import BytesIO
 
-<<<<<<< HEAD
-# from gwak.train.plotting import make_corner
-=======
->>>>>>> 384dc45d
 
 class GwakBaseModelClass(pl.LightningModule):
 
